#include <ccan/build_assert/build_assert.h>
#include <ccan/cast/cast.h>
#include <ccan/container_of/container_of.h>
#include <ccan/crypto/hkdf_sha256/hkdf_sha256.h>
#include <ccan/crypto/siphash24/siphash24.h>
#include <ccan/endian/endian.h>
#include <ccan/fdpass/fdpass.h>
#include <ccan/io/fdpass/fdpass.h>
#include <ccan/io/io.h>
#include <ccan/list/list.h>
#include <ccan/mem/mem.h>
#include <ccan/noerr/noerr.h>
#include <ccan/read_write_all/read_write_all.h>
#include <ccan/structeq/structeq.h>
#include <ccan/take/take.h>
#include <ccan/tal/str/str.h>
#include <ccan/timer/timer.h>
#include <common/cryptomsg.h>
#include <common/daemon_conn.h>
#include <common/features.h>
#include <common/io_debug.h>
#include <common/ping.h>
#include <common/status.h>
#include <common/subdaemon.h>
#include <common/timeout.h>
#include <common/tor.h>
#include <common/type_to_string.h>
#include <common/utils.h>
#include <common/version.h>
#include <common/wire_error.h>
#include <common/wireaddr.h>
#include <errno.h>
#include <fcntl.h>
#include <gossipd/broadcast.h>
#include <gossipd/gen_gossip_wire.h>
#include <gossipd/handshake.h>
#include <gossipd/routing.h>
#include <hsmd/client.h>
#include <hsmd/gen_hsm_client_wire.h>
#include <inttypes.h>
#include <lightningd/gossip_msg.h>
#include <netdb.h>
#include <netinet/in.h>
#include <secp256k1_ecdh.h>
#include <sodium/randombytes.h>
#include <sys/socket.h>
#include <sys/stat.h>
#include <sys/types.h>
#include <unistd.h>
#include <wire/gen_peer_wire.h>
#include <wire/wire_io.h>
#include <wire/wire_sync.h>


#define SOCKS_NOAUTH		0
#define SOCKS_ERROR 	 0xff
#define SOCKS_CONNECT		1
#define SOCKS_TYP_IPV4		1
#define SOCKS_DOMAIN		3
#define SOCKS_TYP_IPV6		4
#define SOCKS_V5            5


#define MAX_SIZE_OF_SOCKS5_REQ_OR_RESP 255
#define SIZE_OF_RESPONSE 		4
#define SIZE_OF_REQUEST 		3
#define SIZE_OF_IPV4_RESPONSE 	6
#define SIZE_OF_IPV6_RESPONSE 	18
#define SOCK_REQ_METH_LEN		3
#define SOCK_REQ_V5_LEN			5
#define SOCK_REQ_V5_HEADER_LEN	7

/* some crufts can not forward ipv6*/
#undef BIND_FIRST_TO_IPV6

struct reaching_socks {

	u8 buffer[ MAX_SIZE_OF_SOCKS5_REQ_OR_RESP ];
  	size_t hlen;
	in_port_t  port;
	char *host;
	struct reaching *reach;
};


//struct reaching_socks reach_tor;




static struct io_plan *connect_finish(struct io_conn *,
						  struct reaching_socks *
						  );

static struct io_plan *connect_finish2(struct io_conn *,
						  struct reaching_socks *
						  );


static struct io_plan *connect_out(struct io_conn *,
					  struct reaching_socks *);



// called after we send request
static struct io_plan *io_tor_connect_after_req_to_connect(struct io_conn *, struct reaching_socks *);
static struct io_plan *io_tor_connect_after_req_host(struct io_conn *, struct reaching_socks *);

// called when we connect to TOR SOCKS5
static struct io_plan *io_tor_connect_do_req(struct io_conn *, struct reaching_socks *);



static struct io_plan *connect_out(struct io_conn *,
					  struct reaching_socks *);

static struct io_plan *io_tor_connect_do_req(struct io_conn *, struct reaching_socks *);

static struct io_plan *io_tor_connect_after_resp_to_connect(struct io_conn *conn, struct reaching_socks *);

static struct io_plan *io_tor_connect(struct io_conn *, struct reaching *);



static struct io_plan *io_tor_connect_after_resp_to_connect(struct io_conn *conn, struct reaching_socks *reach)
{
		if (reach->buffer[1] == SOCKS_ERROR) {
			 status_trace("Connected out for %s error", reach->host);
		   return io_close(conn);
		 }
			 //make the V5 request
		  	 reach->hlen=strlen( reach->host);
			 reach->buffer[0] = SOCKS_V5;
			 reach->buffer[1] = SOCKS_CONNECT;
			 reach->buffer[2] = 0;
			 reach->buffer[3] = SOCKS_DOMAIN;
			 reach->buffer[4] = reach->hlen;

			memcpy( reach->buffer + SOCK_REQ_V5_LEN, reach->host,reach->hlen );
			memcpy( reach->buffer + SOCK_REQ_V5_LEN + strlen( reach->host), &(reach->port), sizeof reach->port);

  return io_write(conn, reach->buffer, SOCK_REQ_V5_HEADER_LEN + reach->hlen, io_tor_connect_after_req_host, reach);
}



static struct io_plan *io_tor_connect_after_req_to_connect(struct io_conn *conn, struct reaching_socks *reach)
{

	return io_read(conn, reach->buffer, 2, &io_tor_connect_after_resp_to_connect, reach);
}


static struct io_plan *io_tor_connect_do_req(struct io_conn *conn, struct reaching_socks *reach)
{
		 // make the init request
		 reach->buffer[0] = SOCKS_V5;
		 reach->buffer[1] = 1;
		 reach->buffer[2] = SOCKS_NOAUTH;

	return io_write(conn, reach->buffer, SOCK_REQ_METH_LEN, &io_tor_connect_after_req_to_connect, reach);
}

static struct io_plan *connection_out(struct io_conn *conn,
					  struct reaching *reach);

static struct io_plan *connect_finish2(struct io_conn *conn,
					   struct reaching_socks *reach)
{
	return connection_out(conn,reach->reach);
}



static struct io_plan *connect_finish(struct io_conn *conn,
	  struct reaching_socks *reach)
{


if ((reach->buffer[3]) == SOCKS_TYP_IPV6 )
{
	return  io_read(conn, (reach->buffer + SIZE_OF_RESPONSE - SIZE_OF_IPV4_RESPONSE),
					SIZE_OF_IPV6_RESPONSE - SIZE_OF_RESPONSE - SIZE_OF_IPV4_RESPONSE, &connect_finish2, reach);

}
else
if ((reach->buffer[3]) == SOCKS_TYP_IPV4)
	{
		return connection_out(conn,reach->reach);
	}
	else {
		 status_trace("Connected out for %s error ",reach->host);
		   return io_close(conn);
          }
}


static struct io_plan *connect_out(struct io_conn *conn,
					  struct reaching_socks *reach)
{
	return  io_read(conn, reach->buffer, SIZE_OF_IPV4_RESPONSE + SIZE_OF_RESPONSE, &connect_finish, reach);

}


// called when TOR responds
static struct io_plan *io_tor_connect_after_req_host(struct io_conn *conn, struct reaching_socks *reach)
 {


  status_trace("Connected out tor new for %s", reach->host);

  if (reach->buffer[0] == '0')  return io_close(conn);
	return connect_out(conn, reach);
}



#define HSM_FD 3

struct daemon {
	/* Who am I? */
	struct pubkey id;

	/* Peers we have directly or indirectly */
	struct list_head peers;

	/* Peers we are trying to reach */
	struct list_head reaching;

	/* Connection to main daemon. */
	struct daemon_conn master;

	/* Routing information */
	struct routing_state *rstate;

	/* Hacky list of known address hints. */
	struct list_head addrhints;

	struct timers timers;

	u32 broadcast_interval;

	/* Local and global features to offer to peers. */
	u8 *localfeatures, *globalfeatures;

	u8 alias[33];
	u8 rgb[3];
	struct wireaddr *wireaddrs;

	/* To make sure our node_announcement timestamps increase */
	u32 last_announce_timestamp;

	struct wireaddr *tor_proxyaddrs;
	bool use_tor_proxy_always;
};

/* Peers we're trying to reach. */
struct reaching {
	struct daemon *daemon;

	/* daemon->reaching */
	struct list_node list;

	/* The ID of the peer (not necessarily unique, in transit!) */
	struct pubkey id;

	/* Where I'm reaching to. */
	struct wireaddr addr;

	/* Did we succeed? */
	bool succeeded;

	/* How many times have we attempted to connect? */
	u32 attempts;

	/* How many times to attempt */
	u32 max_attempts;

	/* Timestamp of the first attempt */
	u32 first_attempt;
};

/* Things we need when we're talking direct to the peer. */
struct local_peer_state {
	/* Cryptostate */
	struct peer_crypto_state pcs;

	/* File descriptor corresponding to conn. */
	int fd;

	/* Our connection (and owner) */
	struct io_conn *conn;

	/* Waiting to send_peer_with_fds to master? */
	bool return_to_master;

	/* If we're exiting due to non-gossip msg, otherwise release */
	u8 *nongossip_msg;

	/* How many pongs are we expecting? */
	size_t num_pings_outstanding;

	/* Message queue for outgoing. */
	struct msg_queue peer_out;
};

struct peer {
	struct daemon *daemon;

	/* daemon->peers */
	struct list_node list;

	/* The ID of the peer (not necessarily unique, in transit!) */
	struct pubkey id;

	/* Where it's connected to. */
	struct wireaddr addr;

	/* Feature bitmaps. */
	u8 *gfeatures, *lfeatures;

	/* High water mark for the staggered broadcast */
	u64 broadcast_index;

	/* Is it time to continue the staggered broadcast? */
	bool gossip_sync;

	/* If we die, should we reach again? */
	bool reach_again;

	/* Only one of these is set: */
	struct local_peer_state *local;
	struct daemon_conn *remote;
};

struct addrhint {
	/* Off ld->addrhints */
	struct list_node list;

	struct pubkey id;
	/* FIXME: use array... */
	struct wireaddr addr;
};

/* FIXME: Reorder */
static struct io_plan *peer_start_gossip(struct io_conn *conn,
					 struct peer *peer);
static bool send_peer_with_fds(struct peer *peer, const u8 *msg);
static void wake_pkt_out(struct peer *peer);
static bool try_reach_peer(struct daemon *daemon, const struct pubkey *id);


// called when we want to connect to TOR SOCKS5
static struct io_plan *io_tor_connect(struct io_conn *conn, struct reaching *reach)
{
	struct addrinfo *ai_tor = tal(reach, struct addrinfo);
	char *port_addr = tal(reach, char);
	const tal_t *tmpctx = tal_tmpctx(NULL);
	struct io_plan *plan;
	struct reaching_socks *reach_tor = tal(reach, struct reaching_socks);

	reach_tor->port=htons(reach->addr.port);
	port_addr = tal_fmt(tmpctx,"%u", reach->daemon->tor_proxyaddrs->port);
	getaddrinfo((char *)fmt_wireaddr_without_port(tmpctx, reach->daemon->tor_proxyaddrs), port_addr, NULL, &ai_tor);
	//getaddrinfo(tal_strdup(NULL,"127.0.0.1"),tal_strdup(NULL,"9050"), NULL,&ai_tor);
	status_trace("Tor proxyaddr : %s", fmt_wireaddr(tmpctx, reach->daemon->tor_proxyaddrs));
	reach_tor->host = tal_strdup(tmpctx,"");

	if((reach->addr.type) == ADDR_TYPE_TOR_V3)
	reach_tor->host = tal_fmt(tmpctx,"%.62s", fmt_wireaddr_without_port(tmpctx, &reach->addr));
	else
	if((reach->addr.type) == ADDR_TYPE_TOR_V2)
	reach_tor->host = tal_fmt(tmpctx,"%.22s", fmt_wireaddr_without_port(tmpctx, &reach->addr));
	else
	if((reach->addr.type) == ADDR_TYPE_IPV4)
	reach_tor->host = tal_fmt(tmpctx,"%s", fmt_wireaddr_without_port(tmpctx, &reach->addr));
	else
	if((reach->addr.type) == ADDR_TYPE_IPV6)
	reach_tor->host = tal_fmt(tmpctx,"%s", fmt_wireaddr_without_port(tmpctx, &reach->addr));

	reach_tor->reach=reach;

	plan = io_connect(conn, ai_tor, &io_tor_connect_do_req,  reach_tor);

	tal_free(tmpctx);
	return plan;
}


static void destroy_peer(struct peer *peer)
{
	list_del_from(&peer->daemon->peers, &peer->list);
	if (peer->reach_again)
		try_reach_peer(peer->daemon, &peer->id);
}

static struct peer *find_peer(struct daemon *daemon, const struct pubkey *id)
{
	struct peer *peer;

	list_for_each(&daemon->peers, peer, list)
		if (pubkey_eq(&peer->id, id))
			return peer;
	return NULL;
}

static void destroy_addrhint(struct addrhint *a)
{
	list_del(&a->list);
}

static struct addrhint *find_addrhint(struct daemon *daemon,
				      const struct pubkey *id)
{
	struct addrhint *a;

	list_for_each(&daemon->addrhints, a, list) {
		if (pubkey_eq(&a->id, id))
			return a;
	}
	return NULL;
}

static struct local_peer_state *
new_local_peer_state(struct peer *peer, const struct crypto_state *cs)
{
	struct local_peer_state *lps = tal(peer, struct local_peer_state);

	init_peer_crypto_state(peer, &lps->pcs);
	lps->pcs.cs = *cs;
	lps->return_to_master = false;
	lps->num_pings_outstanding = 0;
	msg_queue_init(&lps->peer_out, peer);

	return lps;
}

static struct peer *new_peer(const tal_t *ctx,
			     struct daemon *daemon,
			     const struct pubkey *their_id,
			     const struct wireaddr *addr,
			     const struct crypto_state *cs)
{
	struct peer *peer = tal(ctx, struct peer);

	peer->id = *their_id;
	peer->addr = *addr;
	peer->daemon = daemon;
	peer->local = new_local_peer_state(peer, cs);
	peer->remote = NULL;
	peer->reach_again = false;

	return peer;
}

static void peer_finalized(struct peer *peer)
{
	/* No longer tied to peer->conn's lifetime. */
	tal_steal(peer->daemon, peer);

	/* Now we can put this in the list of peers */
	list_add_tail(&peer->daemon->peers, &peer->list);
	tal_add_destructor(peer, destroy_peer);
}

static void destroy_reaching(struct reaching *reach)
{
	list_del_from(&reach->daemon->reaching, &reach->list);
}

static struct reaching *find_reaching(struct daemon *daemon,
				      const struct pubkey *id)
{
	struct reaching *r;

	list_for_each(&daemon->reaching, r, list)
		if (pubkey_eq(id, &r->id))
			return r;
	return NULL;
}

static void reached_peer(struct daemon *daemon, const struct pubkey *id,
			 struct io_conn *conn)
{
	struct reaching *r = find_reaching(daemon, id);

	if (!r)
		return;

	/* OK, we've reached the peer successfully, stop retrying. */

	/* Don't free conn with reach. */
	tal_steal(daemon, conn);
	/* Don't call connect_failed */
	io_set_finish(conn, NULL, NULL);

	tal_free(r);
}

static void queue_peer_msg(struct peer *peer, const u8 *msg TAKES)
{
	if (peer->local) {
		msg_enqueue(&peer->local->peer_out, msg);
	} else {
		/* Use gossip_index 0 meaning don't update index */
		const u8 *send = towire_gossip_send_gossip(NULL, 0, msg);
		if (taken(msg))
			tal_free(msg);
		daemon_conn_send(peer->remote, take(send));
	}
}

static void peer_error(struct peer *peer, const char *fmt, ...)
{
	va_list ap;

	va_start(ap, fmt);
	status_trace("peer %s: %s",
		     type_to_string(tmpctx, struct pubkey, &peer->id),
		     tal_vfmt(tmpctx, fmt, ap));
	va_end(ap);

	/* Send error: we'll close after writing this. */
	va_start(ap, fmt);
	queue_peer_msg(peer, take(towire_errorfmtv(peer, NULL, fmt, ap)));
	va_end(ap);
}

static bool is_all_channel_error(const u8 *msg)
{
	struct channel_id channel_id;
	u8 *data;

	if (!fromwire_error(msg, msg, &channel_id, &data))
		return false;
	tal_free(data);
	return channel_id_is_all(&channel_id);
}

static struct io_plan *peer_close_after_error(struct io_conn *conn,
					      struct peer *peer)
{
	status_trace("%s: we sent them a fatal error, closing",
		     type_to_string(tmpctx, struct pubkey, &peer->id));
	return io_close(conn);
}

static struct io_plan *peer_init_received(struct io_conn *conn,
					  struct peer *peer,
					  u8 *msg)
{
	if (!fromwire_init(peer, msg, &peer->gfeatures, &peer->lfeatures)){
		status_trace("peer %s bad fromwire_init '%s', closing",
			     type_to_string(tmpctx, struct pubkey, &peer->id),
			     tal_hex(tmpctx, msg));
		return io_close(conn);
	}

	reached_peer(peer->daemon, &peer->id, conn);

	/* BOLT #7:
	 *
	 * Upon receiving an `init` message with the `initial_routing_sync`
	 * flag set the node sends `channel_announcement`s, `channel_update`s
	 * and `node_announcement`s for all known channels and nodes as if
	 * they were just received.
	 */
	if (feature_offered(peer->lfeatures, LOCAL_INITIAL_ROUTING_SYNC))
		peer->broadcast_index = 0;
	else
		peer->broadcast_index
			= peer->daemon->rstate->broadcasts->next_index;

	/* This is a full peer now; we keep it around until its
	 * gossipfd closed (forget_peer) or reconnect. */
	peer_finalized(peer);

	/* We will not have anything queued, since we're not duplex. */
	msg = towire_gossip_peer_connected(peer, &peer->id, &peer->addr,
					   &peer->local->pcs.cs,
					   peer->broadcast_index,
					   peer->gfeatures, peer->lfeatures);
	if (!send_peer_with_fds(peer, msg))
		return io_close(conn);

	/* Start the gossip flowing. */
	/* FIXME: This is a bit wasteful in the common case where master
	 * simply hands it straight back to us and we restart the peer and
	 * restart gossip broadcast... */
	wake_pkt_out(peer);

	return io_close_taken_fd(conn);
}

static struct io_plan *read_init(struct io_conn *conn, struct peer *peer)
{
	/* BOLT #1:
	 *
	 * Each node MUST wait to receive `init` before sending any other
	 * messages.
	 */
	return peer_read_message(conn, &peer->local->pcs, peer_init_received);
}

/* This creates a temporary peer which is not in the list and is owner
 * by the connection; it's placed in the list and owned by daemon once
 * we have the features. */
static struct io_plan *init_new_peer(struct io_conn *conn,
				     const struct pubkey *their_id,
				     const struct wireaddr *addr,
				     const struct crypto_state *cs,
				     struct daemon *daemon)
{
	struct peer *peer = new_peer(conn, daemon, their_id, addr, cs);
	u8 *initmsg;

	peer->local->fd = io_conn_fd(conn);

	/* BOLT #1:
	 *
	 * Each node MUST send `init` as the first lightning message for any
	 * connection.
	 */
	initmsg = towire_init(NULL,
			      daemon->globalfeatures, daemon->localfeatures);
	return peer_write_message(conn, &peer->local->pcs,
				  take(initmsg), read_init);
}

static struct io_plan *owner_msg_in(struct io_conn *conn,
				    struct daemon_conn *dc);
static bool nonlocal_dump_gossip(struct io_conn *conn, struct daemon_conn *dc);

/* Create a node_announcement with the given signature. It may be NULL
 * in the case we need to create a provisional announcement for the
 * HSM to sign. This is typically called twice: once with the dummy
 * signature to get it signed and a second time to build the full
 * packet with the signature. The timestamp is handed in since that is
 * the only thing that may change between the dummy creation and the
 * call with a signature.*/
static u8 *create_node_announcement(const tal_t *ctx, struct daemon *daemon,
				    secp256k1_ecdsa_signature *sig,
				    u32 timestamp)
{
	u8 *features = NULL;
	u8 *addresses = tal_arr(ctx, u8, 0);
	u8 *announcement;
	size_t i;
	if (!sig) {
		sig = tal(ctx, secp256k1_ecdsa_signature);
		memset(sig, 0, sizeof(*sig));
	}
	for (i = 0; i < tal_count(daemon->wireaddrs); i++)
		towire_wireaddr(&addresses, daemon->wireaddrs+i);

	announcement =
	    towire_node_announcement(ctx, sig, features, timestamp,
				     &daemon->id, daemon->rgb, daemon->alias,
				     addresses);
	return announcement;
}

static void send_node_announcement(struct daemon *daemon)
{
	u32 timestamp = time_now().ts.tv_sec;
	secp256k1_ecdsa_signature sig;
	u8 *msg, *nannounce, *err;

	/* Timestamps must move forward, or announce will be ignored! */
	if (timestamp <= daemon->last_announce_timestamp)
		timestamp = daemon->last_announce_timestamp + 1;
	daemon->last_announce_timestamp = timestamp;

	nannounce = create_node_announcement(tmpctx, daemon, NULL, timestamp);

	if (!wire_sync_write(HSM_FD, take(towire_hsm_node_announcement_sig_req(NULL, nannounce))))
		status_failed(STATUS_FAIL_MASTER_IO, "Could not write to HSM: %s", strerror(errno));

	msg = wire_sync_read(tmpctx, HSM_FD);
	if (!fromwire_hsm_node_announcement_sig_reply(msg, &sig))
		status_failed(STATUS_FAIL_MASTER_IO, "HSM returned an invalid node_announcement sig");

	/* We got the signature for out provisional node_announcement back
	 * from the HSM, create the real announcement and forward it to
	 * gossipd so it can take care of forwarding it. */
	nannounce = create_node_announcement(NULL, daemon, &sig, timestamp);
	err = handle_node_announcement(daemon->rstate, take(nannounce));
	if (err)
		status_failed(STATUS_FAIL_INTERNAL_ERROR,
			      "rejected own node announcement: %s",
			      tal_hex(tmpctx, err));
}

/* Returns error if we should send an error. */
static void handle_gossip_msg(struct peer *peer, u8 *msg)
{
	struct routing_state *rstate = peer->daemon->rstate;
	int t = fromwire_peektype(msg);
	u8 *err;

	switch(t) {
	case WIRE_CHANNEL_ANNOUNCEMENT: {
		const struct short_channel_id *scid;
		/* If it's OK, tells us the short_channel_id to lookup */
		err = handle_channel_announcement(rstate, msg, &scid);
		if (err)
			queue_peer_msg(peer, take(err));
		else if (scid)
			daemon_conn_send(&peer->daemon->master,
					 take(towire_gossip_get_txout(NULL,
								      scid)));
		break;
	}

	case WIRE_NODE_ANNOUNCEMENT:
		err = handle_node_announcement(rstate, msg);
		if (err)
			queue_peer_msg(peer, take(err));
		break;

	case WIRE_CHANNEL_UPDATE:
		err = handle_channel_update(rstate, msg);
		if (err)
			queue_peer_msg(peer, take(err));
		break;
	}
}

static void handle_ping(struct peer *peer, u8 *ping)
{
	u8 *pong;

	if (!check_ping_make_pong(peer, ping, &pong)) {
		peer_error(peer, "Bad ping");
		return;
	}

	if (pong)
		msg_enqueue(&peer->local->peer_out, take(pong));
}

static void handle_pong(struct peer *peer, const u8 *pong)
{
	const char *err = got_pong(pong, &peer->local->num_pings_outstanding);

	if (err) {
		peer_error(peer, "%s", err);
		return;
	}

	daemon_conn_send(&peer->daemon->master,
			 take(towire_gossip_ping_reply(NULL, true,
						       tal_len(pong))));
}

/* If master asks us to release peer, we attach this destructor in case it
 * dies while we're waiting for it to finish IO */
static void fail_release(struct peer *peer)
{
	u8 *msg = towire_gossipctl_release_peer_replyfail(NULL);
	daemon_conn_send(&peer->daemon->master, take(msg));
}

static struct io_plan *ready_for_master(struct io_conn *conn, struct peer *peer)
{
	u8 *msg;
	if (peer->local->nongossip_msg)
		msg = towire_gossip_peer_nongossip(peer, &peer->id,
						   &peer->addr,
						   &peer->local->pcs.cs,
						   peer->broadcast_index,
						   peer->gfeatures,
						   peer->lfeatures,
						   peer->local->nongossip_msg);
	else
		msg = towire_gossipctl_release_peer_reply(peer,
							  &peer->addr,
							  &peer->local->pcs.cs,
							  peer->broadcast_index,
							  peer->gfeatures,
							  peer->lfeatures);

	if (send_peer_with_fds(peer, take(msg))) {
		/* In case we set this earlier. */
		tal_del_destructor(peer, fail_release);
		return io_close_taken_fd(conn);
	} else
		return io_close(conn);
}

static struct io_plan *peer_msgin(struct io_conn *conn,
				  struct peer *peer, u8 *msg);

/* Wrapper around peer_read_message: don't read another if we want to
 * pass up to master */
static struct io_plan *peer_next_in(struct io_conn *conn, struct peer *peer)
{
	if (peer->local->return_to_master) {
		assert(!peer_in_started(conn, &peer->local->pcs));
		/* Wake writer. */
		msg_wake(&peer->local->peer_out);
		return io_wait(conn, peer, peer_next_in, peer);
	}

	return peer_read_message(conn, &peer->local->pcs, peer_msgin);
}

static struct io_plan *peer_msgin(struct io_conn *conn,
				  struct peer *peer, u8 *msg)
{
	enum wire_type t = fromwire_peektype(msg);

	switch (t) {
	case WIRE_ERROR:
		status_trace("%s sent ERROR %s",
			     type_to_string(tmpctx, struct pubkey, &peer->id),
			     sanitize_error(tmpctx, msg, NULL));
		return io_close(conn);

	case WIRE_CHANNEL_ANNOUNCEMENT:
	case WIRE_NODE_ANNOUNCEMENT:
	case WIRE_CHANNEL_UPDATE:
		handle_gossip_msg(peer, msg);
		return peer_next_in(conn, peer);

	case WIRE_PING:
		handle_ping(peer, msg);
		return peer_next_in(conn, peer);

	case WIRE_PONG:
		handle_pong(peer, msg);
		return peer_next_in(conn, peer);

	case WIRE_OPEN_CHANNEL:
	case WIRE_CHANNEL_REESTABLISH:
	case WIRE_ACCEPT_CHANNEL:
	case WIRE_FUNDING_CREATED:
	case WIRE_FUNDING_SIGNED:
	case WIRE_FUNDING_LOCKED:
	case WIRE_ANNOUNCEMENT_SIGNATURES:
	case WIRE_UPDATE_FEE:
	case WIRE_SHUTDOWN:
	case WIRE_CLOSING_SIGNED:
	case WIRE_UPDATE_ADD_HTLC:
	case WIRE_UPDATE_FULFILL_HTLC:
	case WIRE_UPDATE_FAIL_HTLC:
	case WIRE_UPDATE_FAIL_MALFORMED_HTLC:
	case WIRE_COMMITMENT_SIGNED:
	case WIRE_REVOKE_AND_ACK:
	case WIRE_INIT:
		/* Not our place to handle this, so we punt */
		peer->local->return_to_master = true;
		peer->local->nongossip_msg = tal_steal(peer, msg);

		/* This will wait. */
		return peer_next_in(conn, peer);
	}

	/* BOLT #1:
	 *
	 * The type follows the _it's ok to be odd_ rule, so nodes MAY send
	 * odd-numbered types without ascertaining that the recipient
	 * understands it. */
	if (t & 1) {
		status_trace("Peer %s sent packet with unknown message type %u, ignoring",
			     type_to_string(tmpctx, struct pubkey, &peer->id), t);
	} else
		peer_error(peer, "Packet with unknown message type %u", t);

	return peer_next_in(conn, peer);
}

/* Wake up the outgoing direction of the connection and write any
 * queued messages. Needed since the `io_wake` method signature does
 * not allow us to specify it as the callback for `new_reltimer`, but
 * it allows us to set an additional flag for the routing dump..
 */
static void wake_pkt_out(struct peer *peer)
{
	peer->gossip_sync = true;
	new_reltimer(&peer->daemon->timers, peer,
		     time_from_msec(peer->daemon->broadcast_interval),
		     wake_pkt_out, peer);

	if (peer->local)
		/* Notify the peer-write loop */
		msg_wake(&peer->local->peer_out);
	else
		/* Notify the daemon_conn-write loop */
		msg_wake(&peer->remote->out);
}

/* Mutual recursion. */
static struct io_plan *peer_pkt_out(struct io_conn *conn, struct peer *peer);

static struct io_plan *peer_pkt_out(struct io_conn *conn, struct peer *peer)
{
	/* First priority is queued packets, if any */
	const u8 *out = msg_dequeue(&peer->local->peer_out);
	if (out) {
		if (is_all_channel_error(out))
			return peer_write_message(conn, &peer->local->pcs,
						  take(out),
						  peer_close_after_error);
		return peer_write_message(conn, &peer->local->pcs, take(out),
					  peer_pkt_out);
	}

	/* Do we want to send this peer to the master daemon? */
	if (peer->local->return_to_master) {
		if (!peer_in_started(conn, &peer->local->pcs))
			return ready_for_master(conn, peer);
	} else if (peer->gossip_sync) {
		/* If we're supposed to be sending gossip, do so now. */
		const u8 *next;

		next = next_broadcast(peer->daemon->rstate->broadcasts,
				      &peer->broadcast_index);

		if (next)
			return peer_write_message(conn, &peer->local->pcs,
						  next,
						  peer_pkt_out);

		/* Gossip is drained.  Wait for next timer. */
		peer->gossip_sync = false;
	}

	return msg_queue_wait(conn, &peer->local->peer_out, peer_pkt_out, peer);
}

/* Now we're a fully-fledged peer. */
static struct io_plan *peer_start_gossip(struct io_conn *conn, struct peer *peer)
{
	wake_pkt_out(peer);
	return io_duplex(conn,
			 peer_next_in(conn, peer),
			 peer_pkt_out(conn, peer));
}

static void handle_get_update(struct peer *peer, const u8 *msg)
{
	struct short_channel_id scid;
	struct chan *chan;
	const u8 *update;
	struct routing_state *rstate = peer->daemon->rstate;

	if (!fromwire_gossip_get_update(msg, &scid)) {
<<<<<<< HEAD
		status_trace("Peer %s sent bad gossip_get_update %s",
			     type_to_string(trc, struct pubkey, &peer->id),
			     tal_hex(trc, msg));
=======
		status_trace("peer %s sent bad gossip_get_update %s",
			     type_to_string(tmpctx, struct pubkey, &peer->id),
			     tal_hex(tmpctx, msg));
>>>>>>> 4ffd5e21
		return;
	}

	chan = get_channel(rstate, &scid);
	if (!chan) {
<<<<<<< HEAD
		status_unusual("Peer %s scid %s: unknown channel",
			       type_to_string(trc, struct pubkey, &peer->id),
			       type_to_string(trc, struct short_channel_id,
=======
		status_unusual("peer %s scid %s: unknown channel",
			       type_to_string(tmpctx, struct pubkey, &peer->id),
			       type_to_string(tmpctx, struct short_channel_id,
>>>>>>> 4ffd5e21
					      &scid));
		update = NULL;
	} else {
		/* We want update that comes from our end. */
		if (pubkey_eq(&chan->nodes[0]->id, &peer->daemon->id))
			update = get_broadcast(rstate->broadcasts,
					       chan->half[0]
					       .channel_update_msgidx);
		else if (pubkey_eq(&chan->nodes[1]->id, &peer->daemon->id))
			update = get_broadcast(rstate->broadcasts,
					       chan->half[1]
					       .channel_update_msgidx);
		else {
<<<<<<< HEAD
			status_unusual("Peer %s scid %s: not our channel?",
				       type_to_string(trc, struct pubkey,
=======
			status_unusual("peer %s scid %s: not our channel?",
				       type_to_string(tmpctx, struct pubkey,
>>>>>>> 4ffd5e21
						      &peer->id),
				       type_to_string(tmpctx,
						      struct short_channel_id,
						      &scid));
			update = NULL;
		}
	}
<<<<<<< HEAD
	status_trace("Peer %s schanid %s: %s update",
		     type_to_string(trc, struct pubkey, &peer->id),
		     type_to_string(trc, struct short_channel_id, &scid),
=======
	status_trace("peer %s schanid %s: %s update",
		     type_to_string(tmpctx, struct pubkey, &peer->id),
		     type_to_string(tmpctx, struct short_channel_id, &scid),
>>>>>>> 4ffd5e21
		     update ? "got" : "no");

	msg = towire_gossip_get_update_reply(NULL, update);
	daemon_conn_send(peer->remote, take(msg));
}

static void handle_local_add_channel(struct peer *peer, u8 *msg)
{
	struct routing_state *rstate = peer->daemon->rstate;
	struct short_channel_id scid;
	struct bitcoin_blkid chain_hash;
	struct pubkey remote_node_id;
	u16 cltv_expiry_delta;
	u32 fee_base_msat, fee_proportional_millionths;
	u64 htlc_minimum_msat;
	int idx;
	struct chan *chan;

	if (!fromwire_gossip_local_add_channel(
		msg, &scid, &chain_hash, &remote_node_id,
		&cltv_expiry_delta, &htlc_minimum_msat, &fee_base_msat,
		&fee_proportional_millionths)) {
		status_broken("Unable to parse local_add_channel message: %s", tal_hex(msg, msg));
		return;
	}

	if (!structeq(&chain_hash, &rstate->chain_hash)) {
		status_broken("Received local_add_channel for unknown chain %s",
			     type_to_string(msg, struct bitcoin_blkid,
					    &chain_hash));
		return;
	}

	if (get_channel(rstate, &scid)) {
		status_broken("Attempted to local_add_channel a known channel");
		return;
	}

	/* Create new channel */
	chan = new_chan(rstate, &scid, &rstate->local_id, &remote_node_id);

	idx = pubkey_idx(&rstate->local_id, &remote_node_id),
	/* Activate the half_chan from us to them. */
	set_connection_values(chan, idx,
			      fee_base_msat,
			      fee_proportional_millionths,
			      cltv_expiry_delta,
			      true,
			      0,
			      htlc_minimum_msat);
	/* Designed to match msg in handle_channel_update, for easy testing */
	status_trace("Received local update for channel %s(%d) now ACTIVE",
		     type_to_string(msg, struct short_channel_id, &scid),
		     idx);
}

/**
 * owner_msg_in - Called by the `peer->remote` upon receiving a
 * message
 */
static struct io_plan *owner_msg_in(struct io_conn *conn,
				    struct daemon_conn *dc)
{
	struct peer *peer = dc->ctx;
	u8 *msg = dc->msg_in;

	int type = fromwire_peektype(msg);
	if (type == WIRE_CHANNEL_ANNOUNCEMENT || type == WIRE_CHANNEL_UPDATE ||
	    type == WIRE_NODE_ANNOUNCEMENT) {
		handle_gossip_msg(peer, dc->msg_in);
	} else if (type == WIRE_GOSSIP_GET_UPDATE) {
		handle_get_update(peer, dc->msg_in);
	} else if (type == WIRE_GOSSIP_LOCAL_ADD_CHANNEL) {
		handle_local_add_channel(peer, dc->msg_in);
	} else {
		status_broken("peer %s: send us unknown msg of type %s",
			      type_to_string(tmpctx, struct pubkey, &peer->id),
			      gossip_wire_type_name(type));
		/* Calls forget_peer */
		return io_close(conn);
	}

	return daemon_conn_read_next(conn, dc);
}

static void forget_peer(struct io_conn *conn UNUSED, struct daemon_conn *dc)
{
	struct peer *peer = dc->ctx;

	status_trace("Forgetting %s peer %s",
		     peer->local ? "local" : "remote",
		     type_to_string(tmpctx, struct pubkey, &peer->id));

	/* Free peer. */
	tal_free(dc->ctx);
}

/* When a peer is to be owned by another daemon, we create a socket
 * pair to send/receive gossip from it */
static bool send_peer_with_fds(struct peer *peer, const u8 *msg)
{
	int fds[2];
	int peer_fd = peer->local->fd;

	if (socketpair(AF_LOCAL, SOCK_STREAM, 0, fds) != 0) {
		status_trace("Failed to create socketpair: %s",
			     strerror(errno));

		/* FIXME: Send error to peer? */
		/* Peer will be freed when caller closes conn. */
		return false;
	}

	/* Now we talk to socket to get to peer's owner daemon. */
	peer->local = tal_free(peer->local);
	peer->remote = tal(peer, struct daemon_conn);
	daemon_conn_init(peer, peer->remote, fds[0],
			 owner_msg_in, forget_peer);
	peer->remote->msg_queue_cleared_cb = nonlocal_dump_gossip;

	/* Peer stays around, even though caller will close conn. */
	tal_steal(peer->daemon, peer);

	daemon_conn_send(&peer->daemon->master, msg);
	daemon_conn_send_fd(&peer->daemon->master, peer_fd);
	daemon_conn_send_fd(&peer->daemon->master, fds[1]);

	return true;
}

/**
 * nonlocal_dump_gossip - catch the nonlocal peer up with the latest gossip.
 *
 * Registered as `msg_queue_cleared_cb` by the `peer->remote`.
 */
static bool nonlocal_dump_gossip(struct io_conn *conn, struct daemon_conn *dc)
{
	const u8 *next;
	struct peer *peer = dc->ctx;


	/* Make sure we are not connected directly */
	assert(!peer->local);

	/* Nothing to do if we're not gossiping */
	if (!peer->gossip_sync)
		return false;

	next = next_broadcast(peer->daemon->rstate->broadcasts,
			      &peer->broadcast_index);

	if (!next) {
		peer->gossip_sync = false;
		return false;
	} else {
		u8 *msg = towire_gossip_send_gossip(NULL,
						    peer->broadcast_index,
						    next);
		daemon_conn_send(peer->remote, take(msg));
		return true;
	}
}

static struct io_plan *new_peer_got_fd(struct io_conn *conn, struct peer *peer)
{
	peer->local->conn = io_new_conn(conn, peer->local->fd,
					peer_start_gossip, peer);
	if (!peer->local->conn) {
		status_trace("Could not create connection for peer: %s",
			     strerror(errno));
		tal_free(peer);
	} else {
		/* If conn dies, we forget peer. */
		tal_steal(peer->local->conn, peer);
	}
	return daemon_conn_read_next(conn, &peer->daemon->master);
}

/* This lets us read the fds in before handling anything. */
struct returning_peer {
	struct daemon *daemon;
	struct pubkey id;
	struct crypto_state cs;
	u64 gossip_index;
	u8 *inner_msg;
	int peer_fd, gossip_fd;
};

static struct io_plan *handle_returning_peer(struct io_conn *conn,
					     struct returning_peer *rpeer)
{
	struct daemon *daemon = rpeer->daemon;
	struct peer *peer;

	peer = find_peer(daemon, &rpeer->id);
	if (!peer)
		status_failed(STATUS_FAIL_INTERNAL_ERROR,
			      "hand_back_peer unknown peer: %s",
			      type_to_string(tmpctx, struct pubkey, &rpeer->id));

	/* We don't need the gossip_fd; we know what gossip it got
	 * from gossip_index */
	close(rpeer->gossip_fd);

	/* Possible if there's a reconnect: ignore handed back. */
	if (peer->local) {
		status_trace("hand_back_peer %s: reconnected, dropping handback",
			     type_to_string(tmpctx, struct pubkey, &rpeer->id));

		close(rpeer->peer_fd);
		tal_free(rpeer);
		return daemon_conn_read_next(conn, &daemon->master);
	}

	status_trace("hand_back_peer %s: now local again",
		     type_to_string(tmpctx, struct pubkey, &rpeer->id));

	/* Now we talk to peer directly again. */
	daemon_conn_clear(peer->remote);
	peer->remote = tal_free(peer->remote);

	peer->local = new_local_peer_state(peer, &rpeer->cs);
	peer->local->fd = rpeer->peer_fd;
	peer->broadcast_index = rpeer->gossip_index;

	/* If they told us to send a message, queue it now */
	if (tal_len(rpeer->inner_msg))
		msg_enqueue(&peer->local->peer_out, take(rpeer->inner_msg));
	tal_free(rpeer);

	return new_peer_got_fd(conn, peer);
}

static struct io_plan *read_returning_gossipfd(struct io_conn *conn,
					       struct returning_peer *rpeer)
{
	return io_recv_fd(conn, &rpeer->gossip_fd,
			  handle_returning_peer, rpeer);
}

static struct io_plan *hand_back_peer(struct io_conn *conn,
				      struct daemon *daemon,
				      const u8 *msg)
{
	struct returning_peer *rpeer = tal(daemon, struct returning_peer);

	rpeer->daemon = daemon;
	if (!fromwire_gossipctl_hand_back_peer(msg, msg,
					       &rpeer->id, &rpeer->cs,
					       &rpeer->gossip_index,
					       &rpeer->inner_msg))
		master_badmsg(WIRE_GOSSIPCTL_HAND_BACK_PEER, msg);

	return io_recv_fd(conn, &rpeer->peer_fd,
			  read_returning_gossipfd, rpeer);
}

static struct io_plan *disconnect_peer(struct io_conn *conn, struct daemon *daemon,
				       const u8 *msg)
{
	struct pubkey id;
 	struct peer *peer;

	if (!fromwire_gossipctl_peer_disconnect(msg, &id))
		master_badmsg(WIRE_GOSSIPCTL_PEER_DISCONNECT, msg);

	peer = find_peer(daemon, &id);
	if (peer && peer->local) {
		/* This peer is local to this (gossipd) dameon */
		io_close(peer->local->conn);
		msg = towire_gossipctl_peer_disconnect_reply(NULL);
		daemon_conn_send(&daemon->master, take(msg));
	} else {
		status_trace("disconnect_peer: peer %s %s",
			     type_to_string(tmpctx, struct pubkey, &id),
			     !peer ? "not connected" : "not gossiping");
		msg = towire_gossipctl_peer_disconnect_replyfail(NULL, peer ? true : false);
		daemon_conn_send(&daemon->master, take(msg));
	}
	return daemon_conn_read_next(conn, &daemon->master);
}

static struct io_plan *release_peer(struct io_conn *conn, struct daemon *daemon,
				    const u8 *msg)
{
	struct pubkey id;
 	struct peer *peer;

	if (!fromwire_gossipctl_release_peer(msg, &id))
		master_badmsg(WIRE_GOSSIPCTL_RELEASE_PEER, msg);

	peer = find_peer(daemon, &id);
	if (!peer || !peer->local || peer->local->return_to_master) {
		/* This can happen with dying peers, or reconnect */
		status_trace("release_peer: peer %s %s",
			     type_to_string(tmpctx, struct pubkey, &id),
			     !peer ? "not found"
			     : peer->local ? "already releasing"
			     : "not local");
		msg = towire_gossipctl_release_peer_replyfail(NULL);
		daemon_conn_send(&daemon->master, take(msg));
	} else {
		peer->local->return_to_master = true;
		peer->local->nongossip_msg = NULL;

		/* Wake output, in case it's idle. */
		msg_wake(&peer->local->peer_out);
	}
	return daemon_conn_read_next(conn, &daemon->master);
}

static struct io_plan *getroute_req(struct io_conn *conn, struct daemon *daemon,
				    u8 *msg)
{
	struct pubkey source, destination;
	u32 msatoshi, final_cltv;
	u16 riskfactor;
	u8 *out;
	struct route_hop *hops;
	double fuzz;
	struct siphash_seed seed;

	fromwire_gossip_getroute_request(msg,
					 &source, &destination,
					 &msatoshi, &riskfactor, &final_cltv,
					 &fuzz, &seed);
	status_trace("Trying to find a route from %s to %s for %d msatoshi",
		     pubkey_to_hexstr(tmpctx, &source),
		     pubkey_to_hexstr(tmpctx, &destination), msatoshi);

	hops = get_route(tmpctx, daemon->rstate, &source, &destination,
			 msatoshi, 1, final_cltv,
			 fuzz, &seed);

	out = towire_gossip_getroute_reply(msg, hops);
	daemon_conn_send(&daemon->master, out);
	return daemon_conn_read_next(conn, &daemon->master);
}

static void append_half_channel(struct gossip_getchannels_entry **entries,
				const struct chan *chan,
				int idx)
{
	const struct half_chan *c = &chan->half[idx];
	struct gossip_getchannels_entry *e;
	size_t n;

	if (!c)
		return;

	/* Don't mention non-public inactive channels. */
	if (!c->active && !c->channel_update_msgidx)
		return;

	n = tal_count(*entries);
	tal_resize(entries, n+1);
	e = &(*entries)[n];

	e->source = chan->nodes[idx]->id;
	e->destination = chan->nodes[!idx]->id;
	e->satoshis = chan->satoshis;
	e->active = c->active;
	e->flags = c->flags;
	e->public = (c->channel_update_msgidx != 0);
	e->short_channel_id = chan->scid;
	e->last_update_timestamp = c->channel_update_msgidx ? c->last_timestamp : -1;
	if (e->last_update_timestamp >= 0) {
		e->base_fee_msat = c->base_fee;
		e->fee_per_millionth = c->proportional_fee;
		e->delay = c->delay;
	}
}

static void append_channel(struct gossip_getchannels_entry **entries,
			   const struct chan *chan)
{
	append_half_channel(entries, chan, 0);
	append_half_channel(entries, chan, 1);
}

static struct io_plan *getchannels_req(struct io_conn *conn, struct daemon *daemon,
				    u8 *msg)
{
	u8 *out;
	struct gossip_getchannels_entry *entries;
	struct chan *chan;
	struct short_channel_id *scid;

	fromwire_gossip_getchannels_request(msg, msg, &scid);

	entries = tal_arr(tmpctx, struct gossip_getchannels_entry, 0);
	if (scid) {
		chan = get_channel(daemon->rstate, scid);
		if (chan)
			append_channel(&entries, chan);
	} else {
		u64 idx;

		for (chan = uintmap_first(&daemon->rstate->chanmap, &idx);
		     chan;
		     chan = uintmap_after(&daemon->rstate->chanmap, &idx)) {
			append_channel(&entries, chan);
		}
	}

	out = towire_gossip_getchannels_reply(NULL, entries);
	daemon_conn_send(&daemon->master, take(out));
	return daemon_conn_read_next(conn, &daemon->master);
}

static void append_node(const struct gossip_getnodes_entry ***nodes,
			const struct node *n)
{
	struct gossip_getnodes_entry *new;
	size_t num_nodes = tal_count(*nodes);

	new = tal(*nodes, struct gossip_getnodes_entry);
	new->nodeid = n->id;
	new->last_timestamp = n->last_timestamp;
	if (n->last_timestamp < 0) {
		new->addresses = NULL;
	} else {
		new->addresses = n->addresses;
		new->alias = n->alias;
		memcpy(new->color, n->rgb_color, 3);
	}
	tal_resize(nodes, num_nodes + 1);
	(*nodes)[num_nodes] = new;
}

static struct io_plan *getnodes(struct io_conn *conn, struct daemon *daemon,
				const u8 *msg)
{
	u8 *out;
	struct node *n;
	const struct gossip_getnodes_entry **nodes;
	struct pubkey *ids;

	fromwire_gossip_getnodes_request(tmpctx, msg, &ids);

	nodes = tal_arr(tmpctx, const struct gossip_getnodes_entry *, 0);
	if (ids) {
		for (size_t i = 0; i < tal_count(ids); i++) {
			n = get_node(daemon->rstate, &ids[i]);
			if (n)
				append_node(&nodes, n);
		}
	} else {
		struct node_map_iter i;
		n = node_map_first(daemon->rstate->nodes, &i);
		while (n != NULL) {
			append_node(&nodes, n);
			n = node_map_next(daemon->rstate->nodes, &i);
		}
	}
	out = towire_gossip_getnodes_reply(NULL, nodes);
	daemon_conn_send(&daemon->master, take(out));
	return daemon_conn_read_next(conn, &daemon->master);
}

static struct io_plan *ping_req(struct io_conn *conn, struct daemon *daemon,
				const u8 *msg)
{
	struct pubkey id;
	u16 num_pong_bytes, len;
	struct peer *peer;
	u8 *ping;

	if (!fromwire_gossip_ping(msg, &id, &num_pong_bytes, &len))
		master_badmsg(WIRE_GOSSIP_PING, msg);

	peer = find_peer(daemon, &id);
	if (!peer) {
		daemon_conn_send(&daemon->master,
				 take(towire_gossip_ping_reply(NULL, false, 0)));
		goto out;
	}

	ping = make_ping(peer, num_pong_bytes, len);
	if (tal_len(ping) > 65535)
		status_failed(STATUS_FAIL_MASTER_IO, "Oversize ping");

	msg_enqueue(&peer->local->peer_out, take(ping));
	status_trace("sending ping expecting %sresponse",
		     num_pong_bytes >= 65532 ? "no " : "");

	/* BOLT #1:
	 *
	 * if `num_pong_bytes` is less than 65532 it MUST respond by sending a
	 * `pong` message with `byteslen` equal to `num_pong_bytes`, otherwise
	 * it MUST ignore the `ping`.
	 */
	if (num_pong_bytes >= 65532)
		daemon_conn_send(&daemon->master,
				 take(towire_gossip_ping_reply(NULL, true, 0)));
	else
		peer->local->num_pings_outstanding++;

out:
	return daemon_conn_read_next(conn, &daemon->master);
}

static int make_listen_fd(int domain, void *addr, socklen_t len, bool reportfail)
{
	int fd = socket(domain, SOCK_STREAM, 0);
	if (fd < 0) {
		status_trace("Failed to create %u socket: %s",
			     domain, strerror(errno));
		return -1;
	}

	if (addr) {
		int on = 1;

		/* Re-use, please.. */
		if (setsockopt(fd, SOL_SOCKET, SO_REUSEADDR, &on, sizeof(on)))
			status_unusual("Failed setting socket reuse: %s",
				       strerror(errno));

		if (bind(fd, addr, len) != 0) {
			if (reportfail)
				status_broken("Failed to bind on %u socket: %s",
					      domain, strerror(errno));
			goto fail;
		}
	}

	if (listen(fd, 5) != 0) {
		status_broken("Failed to listen on %u socket: %s",
			      domain, strerror(errno));
		goto fail;
	}
	return fd;

fail:
	close_noerr(fd);
	return -1;
}

static void gossip_send_keepalive_update(struct routing_state *rstate,
					 struct half_chan *hc)
{
	secp256k1_ecdsa_signature sig;
	struct bitcoin_blkid chain_hash;
	struct short_channel_id scid;
	u32 timestamp, fee_base_msat, fee_proportional_millionths;
	u64 htlc_minimum_msat;
	u16 flags, cltv_expiry_delta;
	u8 *update, *msg, *err;
	const u8 *old_update;

	/* Parse old update */
	old_update = get_broadcast(rstate->broadcasts,
				   hc->channel_update_msgidx);

	if (!fromwire_channel_update(
		old_update, &sig, &chain_hash, &scid, &timestamp,
		&flags, &cltv_expiry_delta, &htlc_minimum_msat, &fee_base_msat,
		&fee_proportional_millionths)) {
		status_failed(
		    STATUS_FAIL_INTERNAL_ERROR,
		    "Unable to parse previously accepted channel_update");
	}

	/* Now generate a new update, with up to date timestamp */
	timestamp = time_now().ts.tv_sec;
	update =
	    towire_channel_update(tmpctx, &sig, &chain_hash, &scid, timestamp,
				  flags, cltv_expiry_delta, htlc_minimum_msat,
				  fee_base_msat, fee_proportional_millionths);

	if (!wire_sync_write(HSM_FD,
			     towire_hsm_cupdate_sig_req(tmpctx, update))) {
		status_failed(STATUS_FAIL_HSM_IO, "Writing cupdate_sig_req: %s",
			      strerror(errno));
	}

	msg = wire_sync_read(tmpctx, HSM_FD);
	if (!msg || !fromwire_hsm_cupdate_sig_reply(tmpctx, msg, &update)) {
		status_failed(STATUS_FAIL_HSM_IO,
			      "Reading cupdate_sig_req: %s",
			      strerror(errno));
	}

	status_trace("Sending keepalive channel_update for %s",
		     type_to_string(tmpctx, struct short_channel_id, &scid));

	err = handle_channel_update(rstate, update);
	if (err)
		status_failed(STATUS_FAIL_INTERNAL_ERROR,
			      "rejected keepalive channel_update: %s",
			      tal_hex(tmpctx, err));
}

static void gossip_refresh_network(struct daemon *daemon)
{
	u64 now = time_now().ts.tv_sec;
	/* Anything below this highwater mark could be pruned if not refreshed */
	s64 highwater = now - daemon->rstate->prune_timeout / 2;
	struct node *n;

	/* Schedule next run now */
	new_reltimer(&daemon->timers, daemon,
		     time_from_sec(daemon->rstate->prune_timeout/4),
		     gossip_refresh_network, daemon);

	/* Find myself in the network */
	n = get_node(daemon->rstate, &daemon->id);
	if (n) {
		/* Iterate through all outgoing connection and check whether
		 * it's time to re-announce */
		for (size_t i = 0; i < tal_count(n->chans); i++) {
			struct half_chan *hc = half_chan_from(n, n->chans[i]);

			if (!hc->channel_update_msgidx) {
				/* Connection is not public yet, so don't even
				 * try to re-announce it */
				continue;
			}

			if (hc->last_timestamp > highwater) {
				/* No need to send a keepalive update message */
				continue;
			}

			if (!hc->active) {
				/* Only send keepalives for active connections */
				continue;
			}

			gossip_send_keepalive_update(daemon->rstate, hc);
		}
	}

	route_prune(daemon->rstate);
}

static struct io_plan *connection_in(struct io_conn *conn, struct daemon *daemon)
{
	struct wireaddr addr;
	struct sockaddr_storage s;
	socklen_t len = sizeof(s);

	if (getpeername(io_conn_fd(conn), (struct sockaddr *)&s, &len) != 0) {
		status_unusual("Failed to get peername for incoming conn: %s",
			       strerror(errno));
		return io_close(conn);
	}

	if (s.ss_family == AF_INET6) {
		struct sockaddr_in6 *s6 = (void *)&s;
		addr.type = ADDR_TYPE_IPV6;
		addr.addrlen = sizeof(s6->sin6_addr);
		BUILD_ASSERT(sizeof(s6->sin6_addr) <= sizeof(addr.addr));
		memcpy(addr.addr, &s6->sin6_addr, addr.addrlen);
		addr.port = ntohs(s6->sin6_port);
	} else if (s.ss_family == AF_INET) {
		struct sockaddr_in *s4 = (void *)&s;
		addr.type = ADDR_TYPE_IPV4;
		addr.addrlen = sizeof(s4->sin_addr);
		BUILD_ASSERT(sizeof(s4->sin_addr) <= sizeof(addr.addr));
		memcpy(addr.addr, &s4->sin_addr, addr.addrlen);
		addr.port = ntohs(s4->sin_port);
	} else {
		status_broken("Unknown socket type %i for incoming conn",
			      s.ss_family);
		return io_close(conn);
	}

	/* FIXME: Timeout */
	return responder_handshake(conn, &daemon->id, &addr,
				   init_new_peer, daemon);
}

static void setup_listeners(struct daemon *daemon, u16 portnum)
{
	struct sockaddr_in addr;
	struct sockaddr_in6 addr6;
	socklen_t len;
	int fd1, fd2;

	if (!portnum) {
		status_info("Zero portnum, not listening for incoming");
		return;
	}

	memset(&addr, 0, sizeof(addr));
	addr.sin_family = AF_INET;
	addr.sin_addr.s_addr = INADDR_ANY;
	addr.sin_port = htons(portnum);

	memset(&addr6, 0, sizeof(addr6));
	addr6.sin6_family = AF_INET6;
	addr6.sin6_addr = in6addr_any;
	addr6.sin6_port = htons(portnum);

	fd1=-1;
	fd2=-1;

#ifdef BIND_FIRST_TO_IPV6
	/* IPv6, since on Linux that (usually) binds to IPv4 too. */
	fd1 = make_listen_fd(AF_INET6, &addr6, sizeof(addr6), true);
	if (fd1 >= 0) {
		struct sockaddr_in6 in6;

		len = sizeof(in6);
		if (getsockname(fd1, (void *)&in6, &len) != 0) {
			status_broken("Failed get IPv6 sockname: %s",
				      strerror(errno));
			close_noerr(fd1);
			fd1 = -1;
		} else {
			addr.sin_port = in6.sin6_port;
			assert(portnum == ntohs(addr.sin_port));
			status_trace("Creating IPv6 listener on port %u",
				     portnum);
			io_new_listener(daemon, fd1, connection_in, daemon);
		}
	}
#endif
	/* Just in case, aim for the same port... */
	fd2 = make_listen_fd(AF_INET, &addr, sizeof(addr), false);
	if (fd2 >= 0) {
		len = sizeof(addr);
		if (getsockname(fd2, (void *)&addr, &len) != 0) {
			status_broken("Failed get IPv4 sockname: %s",
				      strerror(errno));
			close_noerr(fd2);
			fd2 = -1;
		} else {
			assert(portnum == ntohs(addr.sin_port));
			status_trace("Creating IPv4 listener on port %u",
				     portnum);
			io_new_listener(daemon, fd2, connection_in, daemon);
		}
	}

	if (fd1 < 0 && fd2 < 0)
		status_failed(STATUS_FAIL_INTERNAL_ERROR,
			      "Could not bind to a network address on port %u",
			      portnum);
}


/* Parse an incoming gossip init message and assign config variables
 * to the daemon.
 */
static struct io_plan *gossip_init(struct daemon_conn *master,
				   struct daemon *daemon,
				   const u8 *msg)
{
	struct bitcoin_blkid chain_hash;
	u16 port;
	u32 update_channel_interval;
	daemon->tor_proxyaddrs = tal_arrz(daemon, struct wireaddr,1);

	if (!fromwire_gossipctl_init(
		daemon, msg, &daemon->broadcast_interval, &chain_hash,
		&daemon->id, &port, &daemon->globalfeatures,
		&daemon->localfeatures, &daemon->wireaddrs, daemon->rgb,
		daemon->alias, &update_channel_interval, daemon->tor_proxyaddrs, &daemon->use_tor_proxy_always)) {
		master_badmsg(WIRE_GOSSIPCTL_INIT, msg);
	}
	/* Prune time is twice update time */
	daemon->rstate = new_routing_state(daemon, &chain_hash, &daemon->id,
					   update_channel_interval * 2);

	setup_listeners(daemon, port);

	new_reltimer(&daemon->timers, daemon,
		     time_from_sec(daemon->rstate->prune_timeout/4),
		     gossip_refresh_network, daemon);

	return daemon_conn_read_next(master->conn, master);
}

static struct io_plan *resolve_channel_req(struct io_conn *conn,
					   struct daemon *daemon, const u8 *msg)
{
	struct short_channel_id scid;
	struct chan *chan;
	struct pubkey *keys;

	if (!fromwire_gossip_resolve_channel_request(msg, &scid))
		master_badmsg(WIRE_GOSSIP_RESOLVE_CHANNEL_REQUEST, msg);

	chan = get_channel(daemon->rstate, &scid);
	if (!chan) {
		status_trace("Failed to resolve channel %s",
			     type_to_string(tmpctx, struct short_channel_id, &scid));
		keys = NULL;
	} else {
		keys = tal_arr(msg, struct pubkey, 2);
		keys[0] = chan->nodes[0]->id;
		keys[1] = chan->nodes[1]->id;
		status_trace("Resolved channel %s %s<->%s",
			     type_to_string(tmpctx, struct short_channel_id, &scid),
			     type_to_string(tmpctx, struct pubkey, &keys[0]),
			     type_to_string(tmpctx, struct pubkey, &keys[1]));
	}
	daemon_conn_send(&daemon->master,
			 take(towire_gossip_resolve_channel_reply(NULL, keys)));
	return daemon_conn_read_next(conn, &daemon->master);
}

static struct io_plan *handshake_out_success(struct io_conn *conn,
					     const struct pubkey *id,
					     const struct wireaddr *addr,
					     const struct crypto_state *cs,
					     struct reaching *reach)
{
	return init_new_peer(conn, id, addr, cs, reach->daemon);
}


static struct io_plan *connection_out(struct io_conn *conn,
				      struct reaching *reach)
{
	/* FIXME: Timeout */
	status_trace("Connected out for %s",
		     type_to_string(tmpctx, struct pubkey, &reach->id));

	return initiator_handshake(conn, &reach->daemon->id, &reach->id,
				   &reach->addr,
				   handshake_out_success, reach);
}

static void try_connect(struct reaching *reach);

static void connect_failed(struct io_conn *conn, struct reaching *reach)
{
	u32 diff = time_now().ts.tv_sec - reach->first_attempt;
	reach->attempts++;

	if (reach->attempts >= reach->max_attempts) {
		status_info("Failed to connect after %d attempts, giving up "
			    "after %d seconds",
			    reach->attempts, diff);
		daemon_conn_send(
		    &reach->daemon->master,
		    take(towire_gossip_peer_connection_failed(
			NULL, &reach->id, diff, reach->attempts, false)));
		tal_free(reach);
	} else {
		status_trace("Failed connected out for %s, will try again",
			     type_to_string(tmpctx, struct pubkey, &reach->id));
		/* FIXME: Configurable timer! */
		new_reltimer(&reach->daemon->timers, reach, time_from_sec(5),
			     try_connect, reach);
	}
}

static struct io_plan *conn_init(struct io_conn *conn, struct reaching *reach)
{
	struct addrinfo ai;
	struct sockaddr_in sin;
	struct sockaddr_in6 sin6;

	/* FIXME: make generic */
	ai.ai_flags = 0;
	ai.ai_socktype = SOCK_STREAM;
	ai.ai_protocol = 0;
	ai.ai_canonname = NULL;
	ai.ai_next = NULL;

	switch (reach->addr.type) {
	case ADDR_TYPE_IPV4:
		ai.ai_family = AF_INET;
		sin.sin_family = AF_INET;
		sin.sin_port = htons(reach->addr.port);
		memcpy(&sin.sin_addr, reach->addr.addr, sizeof(sin.sin_addr));
		ai.ai_addrlen = sizeof(sin);
		ai.ai_addr = (struct sockaddr *)&sin;

		if (reach->daemon->tor_proxyaddrs->port > 0)
		/* We dont use tor proxy if we only have ip */
 				if (reach->daemon->use_tor_proxy_always || do_we_use_tor_addr(reach->daemon->wireaddrs))
								return io_tor_connect(conn, reach);

		io_set_finish(conn, connect_failed, reach);
		return io_connect(conn, &ai, connection_out, reach);
		break;
	case ADDR_TYPE_IPV6:
		ai.ai_family = AF_INET6;
		memset(&sin6, 0, sizeof(sin6));
		sin6.sin6_family = AF_INET6;
		sin6.sin6_port = htons(reach->addr.port);
		memcpy(&sin6.sin6_addr, reach->addr.addr, sizeof(sin6.sin6_addr));
		ai.ai_addrlen = sizeof(sin6);
		ai.ai_addr = (struct sockaddr *)&sin6;

		if (reach->daemon->tor_proxyaddrs->port > 0)
		/* We dont use tor proxy if we only have ip */
				if (reach->daemon->use_tor_proxy_always || do_we_use_tor_addr(reach->daemon->wireaddrs))
								return io_tor_connect(conn, reach);

		io_set_finish(conn, connect_failed, reach);
		return io_connect(conn, &ai, connection_out, reach);
		break;
	case ADDR_TYPE_TOR_V2:
		return io_tor_connect(conn, reach);
		break;
	case ADDR_TYPE_TOR_V3:
		return io_tor_connect(conn, reach);
		break;
	case ADDR_TYPE_PADDING:
		/* Shouldn't happen. */
		return io_close(conn);
	}
return io_close(conn);
}

static void try_connect(struct reaching *reach)
{
	struct addrhint *a;
	int fd;

	/* Already succeeded somehow? */
	if (find_peer(reach->daemon, &reach->id)) {
		status_trace("Already reached %s, not retrying",
			     type_to_string(tmpctx, struct pubkey, &reach->id));
		tal_free(reach);
		return;
	}

	a = find_addrhint(reach->daemon, &reach->id);
	if (!a) {
		/* FIXME: now try node table, dns lookups... */
		status_info("No address known for %s, giving up",
			    type_to_string(tmpctx, struct pubkey, &reach->id));
		daemon_conn_send(
		    &reach->daemon->master,
		    take(towire_gossip_peer_connection_failed(
			NULL, &reach->id,
			time_now().ts.tv_sec - reach->first_attempt,
			reach->attempts, true)));
		tal_free(reach);
		return;
	}

	/* Might not even be able to create eg. IPv6 sockets */
	switch (a->addr.type) {
	case ADDR_TYPE_IPV4:
		fd = socket(AF_INET, SOCK_STREAM, 0);
		break;
	case ADDR_TYPE_IPV6:
		fd = socket(AF_INET6, SOCK_STREAM, 0);
		break;
	case ADDR_TYPE_TOR_V2:
		fd = socket(AF_INET, SOCK_STREAM, 0);
	break;
	case ADDR_TYPE_TOR_V3:
		fd = socket(AF_INET, SOCK_STREAM, 0);
	break;
	default:
		fd = -1;
		errno = EPROTONOSUPPORT;
		break;
	}

	if (fd < 0) {
		status_broken("Can't open %i socket for %s (%s), giving up",
<<<<<<< HEAD
			a->addr.type,
			type_to_string(trc, struct pubkey, &reach->id),
			strerror(errno));
=======
			      a->addr.type,
			      type_to_string(tmpctx, struct pubkey, &reach->id),
			      strerror(errno));
>>>>>>> 4ffd5e21
		tal_free(reach);
		return;
	}

	reach->addr = a->addr;
	io_new_conn(reach, fd, conn_init, reach);
}

/* Returns true if we're already connected. */
static bool try_reach_peer(struct daemon *daemon, const struct pubkey *id)
{
	struct reaching *reach;
	struct peer *peer;

	if (find_reaching(daemon, id)) {
		/* FIXME: Perhaps kick timer in this case? */
		status_trace("try_reach_peer: already trying to reach %s",
			     type_to_string(tmpctx, struct pubkey, id));
		return false;
	}

	/* Master might find out before we do that a peer is dead; if we
	 * seem to be connected just mark it for reconnect. */
	peer = find_peer(daemon, id);
	if (peer) {
		status_trace("reach_peer: have %s, will retry if it dies",
			     type_to_string(tmpctx, struct pubkey, id));
		peer->reach_again = true;
		return true;
	}

	reach = tal(daemon, struct reaching);
	reach->succeeded = false;
	reach->daemon = daemon;
	reach->id = *id;
	reach->first_attempt = time_now().ts.tv_sec;
	reach->attempts = 0;
	reach->max_attempts = 10;
	list_add_tail(&daemon->reaching, &reach->list);
	tal_add_destructor(reach, destroy_reaching);

	try_connect(reach);
	return false;
}

/* This catches all kinds of failures, like network errors. */
static struct io_plan *reach_peer(struct io_conn *conn,
				  struct daemon *daemon, const u8 *msg)
{
	struct pubkey id;

	if (!fromwire_gossipctl_reach_peer(msg, &id))
		master_badmsg(WIRE_GOSSIPCTL_REACH_PEER, msg);

	/* Master can't check this itself, because that's racy. */
	if (try_reach_peer(daemon, &id)) {
		daemon_conn_send(&daemon->master,
				 take(towire_gossip_peer_already_connected(NULL,
									  &id)));
	}

	return daemon_conn_read_next(conn, &daemon->master);
}

static struct io_plan *addr_hint(struct io_conn *conn,
				 struct daemon *daemon, const u8 *msg)
{
	struct addrhint *a = tal(daemon, struct addrhint);

	if (!fromwire_gossipctl_peer_addrhint(msg, &a->id, &a->addr))
		master_badmsg(WIRE_GOSSIPCTL_PEER_ADDRHINT, msg);

	/* Replace any old one. */
	tal_free(find_addrhint(daemon, &a->id));

	list_add_tail(&daemon->addrhints, &a->list);
	tal_add_destructor(a, destroy_addrhint);

	return daemon_conn_read_next(conn, &daemon->master);
}

static struct io_plan *get_peers(struct io_conn *conn,
				 struct daemon *daemon, const u8 *msg)
{
	struct peer *peer;
	size_t n = 0;
	struct pubkey *id = tal_arr(conn, struct pubkey, n);
	struct wireaddr *wireaddr = tal_arr(conn, struct wireaddr, n);
	const struct gossip_getnodes_entry **nodes;
	struct pubkey *specific_id = NULL;
	struct node_map_iter it;

	if (!fromwire_gossip_getpeers_request(msg, msg, &specific_id))
		master_badmsg(WIRE_GOSSIPCTL_PEER_ADDRHINT, msg);

	nodes = tal_arr(conn, const struct gossip_getnodes_entry*, 0);
	list_for_each(&daemon->peers, peer, list) {
		if (specific_id && !pubkey_eq(specific_id, &peer->id))
			continue;
		tal_resize(&id, n+1);
		tal_resize(&wireaddr, n+1);

		id[n] = peer->id;
		wireaddr[n] = peer->addr;

		struct node* nd = NULL;
		for (nd = node_map_first(daemon->rstate->nodes, &it); nd; nd = node_map_next(daemon->rstate->nodes, &it)) {
			if (pubkey_eq(&nd->id, &peer->id)) {
				append_node(&nodes, nd);
				break;
			}
		}
		n++;
	}

	daemon_conn_send(&daemon->master,
			 take(towire_gossip_getpeers_reply(NULL, id, wireaddr, nodes)));
	return daemon_conn_read_next(conn, &daemon->master);
}

static struct io_plan *handle_txout_reply(struct io_conn *conn,
					  struct daemon *daemon, const u8 *msg)
{
	struct short_channel_id scid;
	u8 *outscript;
	u64 satoshis;

	if (!fromwire_gossip_get_txout_reply(msg, msg, &scid, &satoshis, &outscript))
		master_badmsg(WIRE_GOSSIP_GET_TXOUT_REPLY, msg);

	if (handle_pending_cannouncement(daemon->rstate, &scid, satoshis, outscript))
		send_node_announcement(daemon);

	return daemon_conn_read_next(conn, &daemon->master);
}

static struct io_plan *handle_disable_channel(struct io_conn *conn,
					      struct daemon *daemon, u8 *msg)
{
	struct short_channel_id scid;
	u8 direction;
	struct chan *chan;
	struct half_chan *hc;
	bool active;
	u16 flags, cltv_expiry_delta;
	u32 timestamp, fee_base_msat, fee_proportional_millionths;
	struct bitcoin_blkid chain_hash;
	secp256k1_ecdsa_signature sig;
	u64 htlc_minimum_msat;
	u8 *err;
	const u8 *old_update;

	if (!fromwire_gossip_disable_channel(msg, &scid, &direction, &active) ) {
		status_unusual("Unable to parse %s",
			      gossip_wire_type_name(fromwire_peektype(msg)));
		goto fail;
	}

	chan = get_channel(daemon->rstate, &scid);
	if (!chan) {
		status_trace(
		    "Unable to find channel %s",
		    type_to_string(msg, struct short_channel_id, &scid));
		goto fail;
	}
	hc = &chan->half[direction];

	status_trace("Disabling channel %s/%d, active %d -> %d",
		     type_to_string(msg, struct short_channel_id, &scid),
		     direction, hc->active, active);

	hc->active = active;

	if (!hc->channel_update_msgidx) {
		status_trace(
		    "Channel %s/%d doesn't have a channel_update yet, can't "
		    "disable",
		    type_to_string(msg, struct short_channel_id, &scid),
		    direction);
		goto fail;
	}

	old_update = get_broadcast(daemon->rstate->broadcasts,
				   hc->channel_update_msgidx);

	if (!fromwire_channel_update(
		old_update, &sig, &chain_hash, &scid, &timestamp,
		&flags, &cltv_expiry_delta, &htlc_minimum_msat, &fee_base_msat,
		&fee_proportional_millionths)) {
		status_failed(
		    STATUS_FAIL_INTERNAL_ERROR,
		    "Unable to parse previously accepted channel_update");
	}

	timestamp = time_now().ts.tv_sec;
	if (timestamp <= hc->last_timestamp)
		timestamp = hc->last_timestamp + 1;

	/* Active is bit 1 << 1, mask and apply */
	flags = (0xFFFD & flags) | (!active << 1);

	msg = towire_channel_update(tmpctx, &sig, &chain_hash, &scid, timestamp,
				    flags, cltv_expiry_delta, htlc_minimum_msat,
				    fee_base_msat, fee_proportional_millionths);

	if (!wire_sync_write(HSM_FD,
			     towire_hsm_cupdate_sig_req(tmpctx, msg))) {
		status_failed(STATUS_FAIL_HSM_IO, "Writing cupdate_sig_req: %s",
			      strerror(errno));
	}

	msg = wire_sync_read(tmpctx, HSM_FD);
	if (!msg || !fromwire_hsm_cupdate_sig_reply(tmpctx, msg, &msg)) {
		status_failed(STATUS_FAIL_HSM_IO,
			      "Reading cupdate_sig_req: %s",
			      strerror(errno));
	}

	err = handle_channel_update(daemon->rstate, msg);
	if (err)
		status_failed(STATUS_FAIL_INTERNAL_ERROR,
			      "rejected disabling channel_update: %s",
			      tal_hex(tmpctx, err));

fail:
	return daemon_conn_read_next(conn, &daemon->master);
}
static struct io_plan *handle_routing_failure(struct io_conn *conn,
					      struct daemon *daemon,
					      const u8 *msg)
{
	struct pubkey erring_node;
	struct short_channel_id erring_channel;
	u16 failcode;
	u8 *channel_update;

	if (!fromwire_gossip_routing_failure(msg,
					     msg,
					     &erring_node,
					     &erring_channel,
					     &failcode,
					     &channel_update))
		master_badmsg(WIRE_GOSSIP_ROUTING_FAILURE, msg);

	routing_failure(daemon->rstate,
			&erring_node,
			&erring_channel,
			(enum onion_type) failcode,
			channel_update);

	return daemon_conn_read_next(conn, &daemon->master);
}
static struct io_plan *
handle_mark_channel_unroutable(struct io_conn *conn,
			       struct daemon *daemon,
			       const u8 *msg)
{
	struct short_channel_id channel;

	if (!fromwire_gossip_mark_channel_unroutable(msg, &channel))
		master_badmsg(WIRE_GOSSIP_MARK_CHANNEL_UNROUTABLE, msg);

	mark_channel_unroutable(daemon->rstate, &channel);

	return daemon_conn_read_next(conn, &daemon->master);
}

static struct io_plan *recv_req(struct io_conn *conn, struct daemon_conn *master)
{
	struct daemon *daemon = container_of(master, struct daemon, master);
	enum gossip_wire_type t = fromwire_peektype(master->msg_in);

	status_trace("req: type %s len %zu",
		     gossip_wire_type_name(t), tal_count(master->msg_in));

	switch (t) {
	case WIRE_GOSSIPCTL_INIT:
		return gossip_init(master, daemon, master->msg_in);

	case WIRE_GOSSIPCTL_RELEASE_PEER:
		return release_peer(conn, daemon, master->msg_in);

	case WIRE_GOSSIP_GETNODES_REQUEST:
		return getnodes(conn, daemon, daemon->master.msg_in);

	case WIRE_GOSSIP_GETROUTE_REQUEST:
		return getroute_req(conn, daemon, daemon->master.msg_in);

	case WIRE_GOSSIP_GETCHANNELS_REQUEST:
		return getchannels_req(conn, daemon, daemon->master.msg_in);

	case WIRE_GOSSIP_PING:
		return ping_req(conn, daemon, daemon->master.msg_in);

	case WIRE_GOSSIP_RESOLVE_CHANNEL_REQUEST:
		return resolve_channel_req(conn, daemon, daemon->master.msg_in);

	case WIRE_GOSSIPCTL_HAND_BACK_PEER:
		return hand_back_peer(conn, daemon, master->msg_in);

	case WIRE_GOSSIPCTL_REACH_PEER:
		return reach_peer(conn, daemon, master->msg_in);

	case WIRE_GOSSIPCTL_PEER_ADDRHINT:
		return addr_hint(conn, daemon, master->msg_in);

	case WIRE_GOSSIP_GETPEERS_REQUEST:
		return get_peers(conn, daemon, master->msg_in);

	case WIRE_GOSSIP_GET_TXOUT_REPLY:
		return handle_txout_reply(conn, daemon, master->msg_in);

	case WIRE_GOSSIP_DISABLE_CHANNEL:
		return handle_disable_channel(conn, daemon, master->msg_in);

	case WIRE_GOSSIP_ROUTING_FAILURE:
		return handle_routing_failure(conn, daemon, master->msg_in);

	case WIRE_GOSSIP_MARK_CHANNEL_UNROUTABLE:
		return handle_mark_channel_unroutable(conn, daemon, master->msg_in);

	case WIRE_GOSSIPCTL_PEER_DISCONNECT:
		return disconnect_peer(conn, daemon, master->msg_in);

	/* We send these, we don't receive them */
	case WIRE_GOSSIPCTL_RELEASE_PEER_REPLY:
	case WIRE_GOSSIPCTL_RELEASE_PEER_REPLYFAIL:
	case WIRE_GOSSIP_GETNODES_REPLY:
	case WIRE_GOSSIP_GETROUTE_REPLY:
	case WIRE_GOSSIP_GETCHANNELS_REPLY:
	case WIRE_GOSSIP_GETPEERS_REPLY:
	case WIRE_GOSSIP_PING_REPLY:
	case WIRE_GOSSIP_RESOLVE_CHANNEL_REPLY:
	case WIRE_GOSSIP_PEER_CONNECTED:
	case WIRE_GOSSIP_PEER_ALREADY_CONNECTED:
	case WIRE_GOSSIP_PEER_CONNECTION_FAILED:
	case WIRE_GOSSIP_PEER_NONGOSSIP:
	case WIRE_GOSSIP_GET_UPDATE:
	case WIRE_GOSSIP_GET_UPDATE_REPLY:
	case WIRE_GOSSIP_SEND_GOSSIP:
	case WIRE_GOSSIP_LOCAL_ADD_CHANNEL:
	case WIRE_GOSSIP_GET_TXOUT:
	case WIRE_GOSSIPCTL_PEER_DISCONNECT_REPLY:
	case WIRE_GOSSIPCTL_PEER_DISCONNECT_REPLYFAIL:
		break;
	}

	/* Master shouldn't give bad requests. */
	status_failed(STATUS_FAIL_MASTER_IO, "%i: %s",
		      t, tal_hex(tmpctx, master->msg_in));
}

#ifndef TESTING
static void master_gone(struct io_conn *unused UNUSED, struct daemon_conn *dc UNUSED)
{
	/* Can't tell master, it's gone. */
	exit(2);
}

int main(int argc, char *argv[])
{
	struct daemon *daemon;

	subdaemon_setup(argc, argv);
	io_poll_override(debug_poll);

	daemon = tal(NULL, struct daemon);
	list_head_init(&daemon->peers);
	list_head_init(&daemon->reaching);
	list_head_init(&daemon->addrhints);
	timers_init(&daemon->timers, time_mono());
	daemon->broadcast_interval = 30000;
	daemon->last_announce_timestamp = 0;

	/* stdin == control */
	daemon_conn_init(daemon, &daemon->master, STDIN_FILENO, recv_req,
			 master_gone);
	status_setup_async(&daemon->master);
	hsm_setup(HSM_FD);

	/* When conn closes, everything is freed. */
	tal_steal(daemon->master.conn, daemon);

	for (;;) {
		struct timer *expired = NULL;
		io_loop(&daemon->timers, &expired);

		if (!expired) {
			break;
		} else {
			timer_expired(daemon, expired);
		}
	}
	return 0;
}
#endif<|MERGE_RESOLUTION|>--- conflicted
+++ resolved
@@ -947,29 +947,17 @@
 	struct routing_state *rstate = peer->daemon->rstate;
 
 	if (!fromwire_gossip_get_update(msg, &scid)) {
-<<<<<<< HEAD
-		status_trace("Peer %s sent bad gossip_get_update %s",
-			     type_to_string(trc, struct pubkey, &peer->id),
-			     tal_hex(trc, msg));
-=======
 		status_trace("peer %s sent bad gossip_get_update %s",
 			     type_to_string(tmpctx, struct pubkey, &peer->id),
 			     tal_hex(tmpctx, msg));
->>>>>>> 4ffd5e21
 		return;
 	}
 
 	chan = get_channel(rstate, &scid);
 	if (!chan) {
-<<<<<<< HEAD
-		status_unusual("Peer %s scid %s: unknown channel",
-			       type_to_string(trc, struct pubkey, &peer->id),
-			       type_to_string(trc, struct short_channel_id,
-=======
 		status_unusual("peer %s scid %s: unknown channel",
 			       type_to_string(tmpctx, struct pubkey, &peer->id),
 			       type_to_string(tmpctx, struct short_channel_id,
->>>>>>> 4ffd5e21
 					      &scid));
 		update = NULL;
 	} else {
@@ -983,13 +971,8 @@
 					       chan->half[1]
 					       .channel_update_msgidx);
 		else {
-<<<<<<< HEAD
-			status_unusual("Peer %s scid %s: not our channel?",
-				       type_to_string(trc, struct pubkey,
-=======
 			status_unusual("peer %s scid %s: not our channel?",
 				       type_to_string(tmpctx, struct pubkey,
->>>>>>> 4ffd5e21
 						      &peer->id),
 				       type_to_string(tmpctx,
 						      struct short_channel_id,
@@ -997,15 +980,9 @@
 			update = NULL;
 		}
 	}
-<<<<<<< HEAD
-	status_trace("Peer %s schanid %s: %s update",
-		     type_to_string(trc, struct pubkey, &peer->id),
-		     type_to_string(trc, struct short_channel_id, &scid),
-=======
 	status_trace("peer %s schanid %s: %s update",
 		     type_to_string(tmpctx, struct pubkey, &peer->id),
 		     type_to_string(tmpctx, struct short_channel_id, &scid),
->>>>>>> 4ffd5e21
 		     update ? "got" : "no");
 
 	msg = towire_gossip_get_update_reply(NULL, update);
@@ -1968,15 +1945,9 @@
 
 	if (fd < 0) {
 		status_broken("Can't open %i socket for %s (%s), giving up",
-<<<<<<< HEAD
-			a->addr.type,
-			type_to_string(trc, struct pubkey, &reach->id),
-			strerror(errno));
-=======
 			      a->addr.type,
 			      type_to_string(tmpctx, struct pubkey, &reach->id),
 			      strerror(errno));
->>>>>>> 4ffd5e21
 		tal_free(reach);
 		return;
 	}
