--- conflicted
+++ resolved
@@ -129,13 +129,8 @@
  * Returns false if it wasn't one of these forms.  If it returns true,
  * it only overwrites *port if it was specified by <number> above.
  */
-<<<<<<< HEAD
-bool separate_address_and_port(tal_t * ctx, const char *arg,
-			       char **addr, u16 * port)
-=======
 static bool separate_address_and_port(const tal_t *ctx, const char *arg,
 				      char **addr, u16 *port)
->>>>>>> 4ffd5e21
 {
 	char *portcolon;
 
