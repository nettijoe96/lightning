--- conflicted
+++ resolved
@@ -203,16 +203,11 @@
 	msg = towire_gossipctl_init(
 	    tmpctx, ld->config.broadcast_interval,
 	    &get_chainparams(ld)->genesis_blockhash, &ld->id, ld->portnum,
-<<<<<<< HEAD
-	    get_supported_global_features(tmpctx),
-	    get_supported_local_features(tmpctx), ld->wireaddrs, ld->rgb,
-	    ld->alias, ld->config.channel_update_interval, ld->tor_proxyaddrs, ld->use_tor_proxy_always);
-=======
 	    get_offered_global_features(tmpctx),
-	    get_offered_local_features(tmpctx), ld->wireaddrs, ld->rgb,
-	    ld->alias, ld->config.channel_update_interval);
->>>>>>> f9bc0353
-	subd_send_msg(ld->gossip, msg);
+      get_offered_local_features(tmpctx), ld->wireaddrs, ld->rgb,
+      ld->alias, ld->config.channel_update_interval, ld->tor_proxyaddrs, ld->use_tor_proxy_always);
+
+  subd_send_msg(ld->gossip, msg);
 	tal_free(tmpctx);
 }
 
