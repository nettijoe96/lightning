#include "gossip_control.h"
#include "hsm_control.h"
#include "lightningd.h"
#include "peer_control.h"
#include "subd.h"
#include <backtrace.h>
#include <ccan/array_size/array_size.h>
#include <ccan/cast/cast.h>
#include <ccan/crypto/hkdf_sha256/hkdf_sha256.h>
#include <ccan/daemonize/daemonize.h>
#include <ccan/err/err.h>
#include <ccan/io/fdpass/fdpass.h>
#include <ccan/io/io.h>
#include <ccan/noerr/noerr.h>
#include <ccan/pipecmd/pipecmd.h>
#include <ccan/read_write_all/read_write_all.h>
#include <ccan/take/take.h>
#include <ccan/tal/grab_file/grab_file.h>
#include <ccan/tal/path/path.h>
#include <ccan/tal/str/str.h>
#include <common/io_debug.h>
#include <common/memleak.h>
#include <common/timeout.h>
#include <common/tor.h>
#include <common/utils.h>
#include <common/version.h>
#include <common/wireaddr.h>
#include <errno.h>
#include <fcntl.h>
#include <lightningd/bitcoind.h>
#include <lightningd/chaintopology.h>
#include <lightningd/invoice.h>
#include <lightningd/jsonrpc.h>
#include <lightningd/log.h>
#include <lightningd/options.h>
#include <onchaind/onchain_wire.h>
#include <signal.h>
#include <sys/types.h>
#include <unistd.h>

char *bitcoin_datadir;

struct backtrace_state *backtrace_state;

int pid_fd;

static struct lightningd *new_lightningd(const tal_t *ctx)
{
	struct lightningd *ld = tal(ctx, struct lightningd);

#if DEVELOPER
	ld->dev_debug_subdaemon = NULL;
	ld->dev_disconnect_fd = -1;
	ld->dev_hsm_seed = NULL;
	ld->dev_subdaemon_fail = false;
	ld->no_reconnect = false;

	if (getenv("LIGHTNINGD_DEV_MEMLEAK"))
		memleak_init(ld, backtrace_state);
#endif

	list_head_init(&ld->peers);
	htlc_in_map_init(&ld->htlcs_in);
	htlc_out_map_init(&ld->htlcs_out);
	ld->log_book = new_log_book(20*1024*1024, LOG_INFORM);
	ld->log = new_log(ld, ld->log_book, "lightningd(%u):", (int)getpid());
	ld->logfile = NULL;
	ld->alias = NULL;
	ld->rgb = NULL;
	list_head_init(&ld->connects);
	list_head_init(&ld->waitsendpay_commands);
	list_head_init(&ld->sendpay_commands);
	ld->wireaddrs = tal_arr(ld, struct wireaddr, 0);
	ld->portnum = DEFAULT_PORT;
	timers_init(&ld->timers, time_mono());
	ld->topology = new_topology(ld, ld->log);
	ld->debug_subdaemon_io = NULL;
	ld->daemon = false;
	ld->pidfile = NULL;
<<<<<<< HEAD
	ld->ini_autocleaninvoice_cycle = 0;
	ld->ini_autocleaninvoice_expiredby = 86400;

=======
	ld->tor_service_password = tal_arrz(ld, char, 32);
	ld->tor_proxyaddrs = tal_arrz(ld, struct wireaddr,1);
	ld->tor_serviceaddrs = tal_arrz(ld, struct wireaddr,1);
	ld->use_tor_proxy_always = false;
>>>>>>> 66a69dc4
	return ld;
}

static const char *daemons[] = {
	"lightning_channeld",
	"lightning_closingd",
	"lightning_gossipd",
	"lightning_hsmd",
	"lightning_onchaind",
	"lightning_openingd"
};

/* Check we can run them, and check their versions */
void test_daemons(const struct lightningd *ld)
{
	size_t i;
	for (i = 0; i < ARRAY_SIZE(daemons); i++) {
		int outfd;
		const char *dpath = path_join(tmpctx, ld->daemon_dir, daemons[i]);
		const char *verstring;
		pid_t pid = pipecmd(&outfd, NULL, &outfd,
				    dpath, "--version", NULL);

		log_debug(ld->log, "testing %s", dpath);
		if (pid == -1)
			err(1, "Could not run %s", dpath);
		verstring = grab_fd(tmpctx, outfd);
		if (!verstring)
			err(1, "Could not get output from %s", dpath);
		if (!strstarts(verstring, version())
		    || verstring[strlen(version())] != '\n')
			errx(1, "%s: bad version '%s'", daemons[i], verstring);
	}
}
/* Check if all daemons exist in specified directory. */
static bool has_all_daemons(const char* daemon_dir)
{
	size_t i;
	bool missing_daemon = false;

	for (i = 0; i < ARRAY_SIZE(daemons); ++i) {
		if (!path_is_file(path_join(tmpctx, daemon_dir, daemons[i]))) {
			missing_daemon = true;
			break;
		}
	}

	return !missing_daemon;
}

static const char *find_my_path(const tal_t *ctx, const char *argv0)
{
	char *me;

	if (strchr(argv0, PATH_SEP)) {
		const char *path;
		/* Absolute paths are easy. */
		if (strstarts(argv0, PATH_SEP_STR))
			path = argv0;
		/* It contains a '/', it's relative to current dir. */
		else
			path = path_join(tmpctx, path_cwd(tmpctx), argv0);

		me = path_canon(ctx, path);
		if (!me || access(me, X_OK) != 0)
			errx(1, "I cannot find myself at %s based on my name %s",
			     path, argv0);
	} else {
		/* No /, search path */
		char **pathdirs;
		const char *pathenv = getenv("PATH");
		size_t i;

		if (!pathenv)
			errx(1, "Cannot find myself: no $PATH set");

		pathdirs = tal_strsplit(tmpctx, pathenv, ":", STR_NO_EMPTY);
		me = NULL;
		for (i = 0; pathdirs[i]; i++) {
			/* This returns NULL if it doesn't exist. */
			me = path_canon(ctx,
					path_join(tmpctx, pathdirs[i], argv0));
			if (me && access(me, X_OK) == 0)
				break;
			/* Nope, try again. */
			me = tal_free(me);
		}
		if (!me)
			errx(1, "Cannot find %s in $PATH", argv0);
	}

	return path_dirname(ctx, take(me));
}
static const char *find_my_pkglibexec_path(const tal_t *ctx,
					   const char *my_path TAKES)
{
	const char *pkglibexecdir;
	pkglibexecdir = path_join(ctx, my_path, BINTOPKGLIBEXECDIR);
	return path_simplify(ctx, take(pkglibexecdir));
}
/* Determine the correct daemon dir. */
static const char *find_daemon_dir(const tal_t *ctx, const char *argv0)
{
	const char *my_path = find_my_path(ctx, argv0);
	if (has_all_daemons(my_path))
		return my_path;
	return find_my_pkglibexec_path(ctx, take(my_path));
}

static void shutdown_subdaemons(struct lightningd *ld)
{
	struct peer *p;

	db_begin_transaction(ld->wallet->db);
	/* Let everyone shutdown cleanly. */
	close(ld->hsm_fd);
	subd_shutdown(ld->gossip, 10);

	free_htlcs(ld, NULL);

	while ((p = list_top(&ld->peers, struct peer, list)) != NULL) {
		struct channel *c;

		while ((c = list_top(&p->channels, struct channel, list))
		       != NULL) {
			/* Removes itself from list as we free it */
			tal_free(c);
		}

		/* Removes itself from list as we free it */
		tal_free(p);
	}
	db_commit_transaction(ld->wallet->db);
}

const struct chainparams *get_chainparams(const struct lightningd *ld)
{
	return ld->topology->bitcoind->chainparams;
}

static void init_txfilter(struct wallet *w, struct txfilter *filter)
{
	struct ext_key ext;
	u64 bip32_max_index;

	bip32_max_index = db_get_intvar(w->db, "bip32_max_index", 0);
	for (u64 i = 0; i <= bip32_max_index; i++) {
		if (bip32_key_from_parent(w->bip32_base, i, BIP32_FLAG_KEY_PUBLIC, &ext) != WALLY_OK) {
			abort();
		}
		txfilter_add_derkey(filter, ext.pub_key);
	}
}

static void daemonize_but_keep_dir(struct lightningd *ld)
{
	/* daemonize moves us into /, but we want to be here */
	const char *cwd = path_cwd(NULL);

	db_close_for_fork(ld->wallet->db);
	if (!cwd)
		fatal("Could not get current directory: %s", strerror(errno));
	if (!daemonize())
		fatal("Could not become a daemon: %s", strerror(errno));

	/* Move back: important, since lightning dir may be relative! */
	if (chdir(cwd) != 0)
		fatal("Could not return to directory %s: %s",
		      cwd, strerror(errno));

	db_reopen_after_fork(ld->wallet->db);
	tal_free(cwd);
}

static void pidfile_create(const struct lightningd *ld)
{
	char *pid;

	/* Create PID file */
	pid_fd = open(ld->pidfile, O_WRONLY|O_CREAT, 0640);
	if (pid_fd < 0)
		err(1, "Failed to open PID file");

	/* Lock PID file */
	if (lockf(pid_fd, F_TLOCK, 0) < 0)
		/* Problem locking file */
		err(1, "lightningd already running? Error locking PID file");

	/* Get current PID and write to PID fie */
	pid = tal_fmt(tmpctx, "%d\n", getpid());
	write_all(pid_fd, pid, strlen(pid));
}

int main(int argc, char *argv[])
{
	struct lightningd *ld;
	bool newdir;
	u32 first_blocknum;

	err_set_progname(argv[0]);

#if DEVELOPER
	/* Suppresses backtrace (breaks valgrind) */
	if (!getenv("LIGHTNINGD_DEV_NO_BACKTRACE"))
		backtrace_state = backtrace_create_state(argv[0], 0, NULL, NULL);
#else
	backtrace_state = backtrace_create_state(argv[0], 0, NULL, NULL);
#endif

	ld = new_lightningd(NULL);
	secp256k1_ctx = secp256k1_context_create(SECP256K1_CONTEXT_VERIFY
						 | SECP256K1_CONTEXT_SIGN);
	setup_tmpctx();

	io_poll_override(debug_poll);

	/* Figure out where our daemons are first. */
	ld->daemon_dir = find_daemon_dir(ld, argv[0]);
	if (!ld->daemon_dir)
		errx(1, "Could not find daemons");

	register_opts(ld);

	/* Handle options and config; move to .lightningd */
	newdir = handle_opts(ld, argc, argv);

	/* Create PID file */
	pidfile_create(ld);

	/* Ignore SIGPIPE: we look at our write return values*/
	signal(SIGPIPE, SIG_IGN);

	/* tor support */
	if (ld->config.tor_enable_auto_hidden_service) {
		create_tor_hidden_service_conn(ld);
					while (!check_return_from_service_call())
					io_loop(NULL, NULL);
	}

	/* Make sure we can reach other daemons, and versions match. */
	test_daemons(ld);

	/* Initialize wallet, now that we are in the correct directory */
	ld->wallet = wallet_new(ld, ld->log, &ld->timers);
	ld->owned_txfilter = txfilter_new(ld);
	ld->topology->wallet = ld->wallet;

	/* Set up HSM. */
	hsm_init(ld, newdir);

	/* Now we know our ID, we can set our color/alias if not already. */
	setup_color_and_alias(ld);

	/* Everything is within a transaction. */
	db_begin_transaction(ld->wallet->db);

	if (!wallet_network_check(ld->wallet, get_chainparams(ld)))
		errx(1, "Wallet network check failed.");

	/* Initialize the transaction filter with our pubkeys. */
	init_txfilter(ld->wallet, ld->owned_txfilter);

        /* Check invoices loaded from the database */
	if (!wallet_invoice_load(ld->wallet)) {
		fatal("Could not load invoices from the database");
	}

	/* Set up invoice autoclean. */
	wallet_invoice_autoclean(ld->wallet,
				 ld->ini_autocleaninvoice_cycle,
				 ld->ini_autocleaninvoice_expiredby);

	/* Set up gossip daemon. */
	gossip_init(ld);

	/* Load peers from database */
	if (!wallet_channels_load_active(ld, ld->wallet))
		fatal("Could not load channels from the database");

	/* TODO(cdecker) Move this into common location for initialization */
	struct peer *peer;
	list_for_each(&ld->peers, peer, list) {
		struct channel *channel;

		list_for_each(&peer->channels, channel, list) {
			if (!wallet_htlcs_load_for_channel(ld->wallet,
							   channel,
							   &ld->htlcs_in,
							   &ld->htlcs_out)) {
				fatal("could not load htlcs for channel");
			}
		}
	}
	if (!wallet_htlcs_reconnect(ld->wallet, &ld->htlcs_in, &ld->htlcs_out))
		fatal("could not reconnect htlcs loaded from wallet, wallet may be inconsistent.");

	/* Worst case, scan back to the first lightning deployment */
	first_blocknum = wallet_first_blocknum(ld->wallet,
					       get_chainparams(ld)
					       ->when_lightning_became_cool);

	db_commit_transaction(ld->wallet->db);

	/* Initialize block topology (does its own transaction) */
	setup_topology(ld->topology,
		       &ld->timers,
		       ld->config.poll_time,
		       first_blocknum);

	/* Create RPC socket (if any) */
	setup_jsonrpc(ld, ld->rpc_filename);

	/* Now we're about to start, become daemon if desired. */
	if (ld->daemon)
		daemonize_but_keep_dir(ld);

	/* Mark ourselves live. */
	log_info(ld->log, "Server started with public key %s, alias %s (color #%s) and lightningd %s",
		 type_to_string(tmpctx, struct pubkey, &ld->id),
		 ld->alias, tal_hex(tmpctx, ld->rgb), version());

	/* Show some info about our addresses */
	size_t n = tal_count(ld->wireaddrs);
	for (int i = 0; i < n; i++)
		log_info(ld->log, "Wireaddr[%d] = %s", i, fmt_wireaddr(tmpctx, &(ld->wireaddrs[i])));

	/* Start the peers. */
	activate_peers(ld);

	/* Now kick off topology update, now peers have watches. */
	begin_topology(ld->topology);

	/* Activate crash log now we're not reporting startup failures. */
	crashlog_activate(argv[0], ld->log);

	for (;;) {
		struct timer *expired;
		void *v = io_loop(&ld->timers, &expired);

		/* We use io_break(dstate) to shut down. */
		if (v == ld)
			break;

		if (expired) {
			db_begin_transaction(ld->wallet->db);
			timer_expired(ld, expired);
			db_commit_transaction(ld->wallet->db);
		}
	}

	shutdown_subdaemons(ld);
	close(pid_fd);
	remove(ld->pidfile);

	tal_free(ld);
	opt_free_table();

#if DEVELOPER
	memleak_cleanup();
#endif
	take_cleanup();
	secp256k1_context_destroy(secp256k1_ctx);
	return 0;
}<|MERGE_RESOLUTION|>--- conflicted
+++ resolved
@@ -77,16 +77,12 @@
 	ld->debug_subdaemon_io = NULL;
 	ld->daemon = false;
 	ld->pidfile = NULL;
-<<<<<<< HEAD
 	ld->ini_autocleaninvoice_cycle = 0;
 	ld->ini_autocleaninvoice_expiredby = 86400;
-
-=======
 	ld->tor_service_password = tal_arrz(ld, char, 32);
 	ld->tor_proxyaddrs = tal_arrz(ld, struct wireaddr,1);
 	ld->tor_serviceaddrs = tal_arrz(ld, struct wireaddr,1);
 	ld->use_tor_proxy_always = false;
->>>>>>> 66a69dc4
 	return ld;
 }
 
