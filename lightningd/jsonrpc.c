--- conflicted
+++ resolved
@@ -317,84 +317,6 @@
 	return response;
 }
 
-<<<<<<< HEAD
-void json_add_pubkey(struct json_result *response,
-		     const char *fieldname,
-		     const struct pubkey *key)
-{
-	u8 der[PUBKEY_DER_LEN];
-
-	pubkey_to_der(der, key);
-	json_add_hex(response, fieldname, der, sizeof(der));
-}
-
-void json_add_txid(struct json_result *result, const char *fieldname,
-		   const struct bitcoin_txid *txid)
-{
-	char hex[hex_str_size(sizeof(*txid))];
-
-	bitcoin_txid_to_hex(txid, hex, sizeof(hex));
-	json_add_string(result, fieldname, hex);
-}
-
-bool json_tok_pubkey(const char *buffer, const jsmntok_t *tok,
-		     struct pubkey *pubkey)
-{
-	return pubkey_from_hexstr(buffer + tok->start,
-				  tok->end - tok->start, pubkey);
-}
-
-void json_add_short_channel_id(struct json_result *response,
-			       const char *fieldname,
-			       const struct short_channel_id *id)
-{
-	json_add_string(response, fieldname,
-			type_to_string(response, struct short_channel_id, id));
-}
-
-bool json_tok_short_channel_id(const char *buffer, const jsmntok_t *tok,
-			       struct short_channel_id *scid)
-{
-	return short_channel_id_from_str(buffer + tok->start,
-					 tok->end - tok->start,
-					 scid);
-}
-
-void json_add_address(struct json_result *response, const char *fieldname,
-		      const struct wireaddr *addr)
-{
-	/* No need to print padding */
-	if (addr->type == ADDR_TYPE_PADDING)
-		return;
-
-	json_object_start(response, fieldname);
-	char *addrstr = tal_arr(response, char, FQDN_ADDRLEN);
-	if (addr->type == ADDR_TYPE_IPV4) {
-		inet_ntop(AF_INET, addr->addr, addrstr, INET_ADDRSTRLEN);
-		json_add_string(response, "type", "ipv4");
-		json_add_string(response, "address", addrstr);
-		json_add_num(response, "port", addr->port);
-	} else if (addr->type == ADDR_TYPE_IPV6) {
-		inet_ntop(AF_INET6, addr->addr, addrstr, INET6_ADDRSTRLEN);
-		json_add_string(response, "type", "ipv6");
-		json_add_string(response, "address", addrstr);
-		json_add_num(response, "port", addr->port);
-	}
-	else if (addr->type == ADDR_TYPE_TOR_V2) {
-		json_add_string(response, "type", "torv2");
-		json_add_string(response, "address", tal_fmt(NULL, "%.22s", fmt_wireaddr_without_port(NULL, addr)));
-		json_add_num(response, "port", addr->port);
-	}
-	else if (addr->type == ADDR_TYPE_TOR_V3) {
-		json_add_string(response, "type", "torv3");
-		json_add_string(response, "address", tal_fmt(NULL, "%.62s", fmt_wireaddr_without_port(NULL, addr)));
-		json_add_num(response, "port", addr->port);
-	}
-	json_object_end(response);
-}
-
-=======
->>>>>>> 9efe123a
 static bool cmd_in_jcon(const struct json_connection *jcon,
 			const struct command *cmd)
 {
